<<<<<<< HEAD
*.tmp
*.bak
*.swp
*~.nib

# Eclipse settings folder
.settings/

# External tool builders
.externalToolBuilders/

# Locally stored "Eclipse launch configurations"
*.launch

# LaTeX
doc-latex/**/*.aux
doc-latex/**/*.pdf
doc-latex/**/*.gz
doc-latex/**/*.toc
doc-latex/**/*.log

# Binary folders
Debug/
Release/
=======
*.tmp
*.bak
*.swp
*~.nib

# Eclipse settings folder
.settings/

# External tool builders
.externalToolBuilders/

# Locally stored "Eclipse launch configurations"
*.launch

# LaTeX
doc-latex/**/*.aux
doc-latex/**/*.gz
doc-latex/**/*.log
doc-latex/**/*.out
doc-latex/**/*.pdf
doc-latex/**/*.toc


# Binary folders
Debug/
Release/
>>>>>>> 044f6da3
<|MERGE_RESOLUTION|>--- conflicted
+++ resolved
@@ -1,29 +1,3 @@
-<<<<<<< HEAD
-*.tmp
-*.bak
-*.swp
-*~.nib
-
-# Eclipse settings folder
-.settings/
-
-# External tool builders
-.externalToolBuilders/
-
-# Locally stored "Eclipse launch configurations"
-*.launch
-
-# LaTeX
-doc-latex/**/*.aux
-doc-latex/**/*.pdf
-doc-latex/**/*.gz
-doc-latex/**/*.toc
-doc-latex/**/*.log
-
-# Binary folders
-Debug/
-Release/
-=======
 *.tmp
 *.bak
 *.swp
@@ -49,5 +23,4 @@
 
 # Binary folders
 Debug/
-Release/
->>>>>>> 044f6da3
+Release/