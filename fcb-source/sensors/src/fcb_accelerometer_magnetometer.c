/**
 * @file fcb_accelerometer_magnetometer.c
 *
 * Implements fcb_accelerometer_magnetometer.h API
 *
 * This file does most of the GPIO & NVIC setup to receive the interrupts
 * from LSM303DLHC.
 *
 * The lsm303dlhc.c file does most of the configuration of the acc/magneto-meter
 * itself.
 *
 * This file also handles coordinate transform to translate magnetometer &
 * accelerometer data to the quadcopter x y z axes.
 *
 * @see fcb_accelerometer.h
 */
#include "fcb_accelerometer_magnetometer.h"
#include "fcb_sensor_calibration.h"
#include "sphere_calibration.h"
#include "fcb_sensors.h"
#include "fcb_error.h"
#include "lsm303dlhc.h"
#include "usbd_cdc_if.h"
#include "arm_math.h"
#include "trace.h"
#include "flash.h"

#include "FreeRTOS.h"
#include "FreeRTOSConfig.h"
#include "task.h"
#include "semphr.h"
#include <stdint.h>
#include <stdio.h>

#define FCB_ACCMAG_DEBUG

enum {
    ACCMAG_AXES_N = 3
};

enum {
    ACCMAG_SAMPLING_MAX_STRING_SIZE = 128
};

enum { NBR_OF_SAMPLES_IN_EACH_POSITION  = 20 };
enum { NBR_SAMPLE_POSITIONS = 6 };
enum { NBR_OF_SAMPLES_BETWEEN_EACH_POSITION = 1000 };

typedef enum {
    MOVING,
    IN_POSITION
} AccCalibSamplePosition_t;

/* print-to-usb com port sampling */
static uint32_t nbrOfSamplesForCalibration;

static float32_t sXYZDotDot[] = { 0, 0, 0 }; /* not volatile - only print thread reads */
static float32_t sXYZMagVector[] = { 0, 0, 0 }; /* not volatile - only print thread reads */

static xSemaphoreHandle mutexAcc;
static xSemaphoreHandle mutexMag;

/**
 * Magnetometer calibration offset & scaling coefficients
 *
 * @see FcbSensorCalibrationParmIndex for what the numbers mean.
 */
static float32_t sXYZMagCalPrm[CALIB_IDX_MAX] = { 0.0, 0.0, 0.0, 1.0, 1.0, 1.0 };
static float32_t sXYZAccCalPrm[CALIB_IDX_MAX] = { 0.0, 0.0, 0.0, 1.0, 1.0, 1.0 };


static enum FcbAccMagMode accMagMode = ACCMAGMTR_UNINITIALISED;

/* static fcn declarations */

static SendCorrectionUpdateCallback_TypeDef SendCorrectionUpdateCallback = NULL;
static void setXYZVector(float32_t *srcVector, float32_t *dstVector);
void adjustAxesOrientation(float32_t *xyzValues);
static void applayCalibrationPrmToRawData(float32_t *calPrmVector, float32_t *xyzValues);
bool handleAccSampling(float32_t *acceleroMeterData);
uint8_t CheckCalParams(float32_t* magCalPrms);

/* public fcn definitions */

uint8_t FcbInitialiseAccMagSensor(void) {
    uint8_t retVal = FCB_OK;
    FlashErrorStatus flash_status = FLASH_OK;
    float32_t sXYZCalPrmTemp[CALIB_IDX_MAX];

    if (accMagMode != ACCMAGMTR_UNINITIALISED) {
        /* they are already initialised - this is a logical error. */
        return FCB_ERR_INIT;
    }

    if (NULL == (mutexAcc = xSemaphoreCreateMutex())) {
        return FCB_ERR_INIT;
    }

    if (NULL == (mutexMag = xSemaphoreCreateMutex())) {
        return FCB_ERR_INIT;
    }

    /* configure STM32 interrupts & GPIO */
    ACCELERO_DRDY_GPIO_CLK_ENABLE(); /* GPIOE clock */

    /* STM32F3 doc UM1570 page 27/36. Accelerometer interrupt */
    FcbSensorsInitGpioPinForInterrupt(GPIOE, GPIO_PIN_4);

    /* STM32F3 doc UM1570 page 27/36. Magnetometer interrupt */
    FcbSensorsInitGpioPinForInterrupt(GPIOE, GPIO_PIN_2);

    /* set up interrupt DRDY for accelerometer - see HAL_GPIO_EXTI_Callback fcn */
    HAL_NVIC_SetPriority(EXTI4_IRQn, configLIBRARY_MAX_SYSCALL_INTERRUPT_PRIORITY, 0);
    HAL_NVIC_EnableIRQ(EXTI4_IRQn);

    /* set up interrupt DRDY for magnetometer - see HAL_GPIO_EXTI_Callback fcn */
    HAL_NVIC_SetPriority(EXTI2_TSC_IRQn,
            configLIBRARY_MAX_SYSCALL_INTERRUPT_PRIORITY, 0);
    HAL_NVIC_EnableIRQ(EXTI2_TSC_IRQn);

    /* ISSUE1_TODO - fetch accelerometer calib from flash */

    LSM303DLHC_AccConfig();
    LSM303DLHC_MagInit();

    /* do a pre-read to get the DRDY interrupts going. Since we trig on
     * rising flank and the sensor has data from power-on, by the time we get
     * here the interrupt is already high. Reading the data trigs the
     * sensor to load a new set of values into its registers.
     */
    float32_t dummyData[3];
    LSM303DLHC_AccReadXYZ(sXYZDotDot);
    LSM303DLHC_MagReadXYZ(dummyData);

    flash_status = ReadMagCalibrationValuesFromFlash(sXYZCalPrmTemp);
    if(flash_status == FLASH_OK && CheckCalParams(sXYZCalPrmTemp) == FCB_OK) {
        // If previously saved calibration params found, copy these to used params
        memcpy(sXYZMagCalPrm, sXYZCalPrmTemp, sizeof(sXYZMagCalPrm));
    }

    flash_status = ReadAccCalibrationValuesFromFlash(sXYZCalPrmTemp);
    if(flash_status == FLASH_OK && CheckCalParams(sXYZCalPrmTemp) == FCB_OK) {
        // If previously saved calibration params found, copy these to used params
        memcpy(sXYZAccCalPrm, sXYZCalPrmTemp, sizeof(sXYZAccCalPrm));
    }

    accMagMode = ACCMAGMTR_FETCHING;
    return retVal;
}

uint8_t SensorRegisterAccClientCallback(SendCorrectionUpdateCallback_TypeDef cbk) {
    if (NULL != SendCorrectionUpdateCallback) {
        return FCB_ERR;
    }

    SendCorrectionUpdateCallback = cbk;

    return FCB_OK;
}

void setXYZVector(float32_t *srcVector, float32_t *dstVector) {
    if (pdTRUE != xSemaphoreTake(mutexMag, portMAX_DELAY /* wait forever */)) {
        ErrorHandler();
        return;
    }

    dstVector[X_IDX] = srcVector[X_IDX];
    dstVector[Y_IDX] = srcVector[Y_IDX];
    dstVector[Z_IDX] = srcVector[Z_IDX];

    if (pdTRUE != xSemaphoreGive(mutexMag)) {
        ErrorHandler();
        return;
    }
}

void adjustAxesOrientation(float32_t *xyzValues) {
    /* adjust sensor axes to the axes of the quadcopter fuselage
     * see "Sensors" page in Wiki.
     *
     * NOTE: X axis is already aligned
     */
    xyzValues[Y_IDX] = -xyzValues[Y_IDX];
    xyzValues[Z_IDX] = -xyzValues[Z_IDX];
}

void applayCalibrationPrmToRawData(float32_t *calPrmVector, float32_t *xyzValues) {
    xyzValues[X_IDX] = (xyzValues[X_IDX] - calPrmVector[X_OFFSET_CALIB_IDX])
					        / calPrmVector[X_SCALING_CALIB_IDX];
    xyzValues[Y_IDX] = (xyzValues[Y_IDX] - calPrmVector[Y_OFFSET_CALIB_IDX])
					        / calPrmVector[Y_SCALING_CALIB_IDX];
    xyzValues[Z_IDX] = (xyzValues[Z_IDX] - calPrmVector[Z_OFFSET_CALIB_IDX])
					        / calPrmVector[Z_SCALING_CALIB_IDX];
}

bool handleAccSampling(float32_t *acceleroMeterData) {
    static uint32_t sampleIndex = 0;
    static AccCalibSamplePosition_t sampleInPosition = MOVING;
    static uint32_t samplePosition = 0;
    bool calibrationDone = false;

    if (samplePosition < NBR_SAMPLE_POSITIONS) {
        // We will take samples from a number of different positions.
        if (sampleInPosition == IN_POSITION) {
            // Device is in new position
            if (sampleIndex < NBR_OF_SAMPLES_IN_EACH_POSITION) {
                // Add the sample to the calibration algorithm.
                adjustAxesOrientation(acceleroMeterData);
                addNewSample(acceleroMeterData);
                sampleIndex++;
            } else {
                // All samples for this position is done. Inform the user to put the device in a new position.
                sampleIndex = 0;
                sampleInPosition = MOVING;
                samplePosition++;

                USBComSendString("Move device to next position\n");
            }
        } else {
            // Wait some time for the device to be put in a new position.
            if (sampleIndex < NBR_OF_SAMPLES_BETWEEN_EACH_POSITION) {
                // Still more time to wait.
                sampleIndex++;
            } else {
                // Time to start to take some samples. Also inform the user about this.
                sampleIndex = 0;
                sampleInPosition = IN_POSITION;

                USBComSendString("Start sampling for this position\n");
            }
        }
    } else {
        // Calibration done, return true and reset internal variables.
        calibrationDone = true;
        sampleIndex = 0;
        sampleInPosition = MOVING;
        samplePosition = 0;
    }

    return calibrationDone;
}

void FetchDataFromAccelerometer(void) {
    float32_t acceleroMeterData[3] = { 0.0f, 0.0f, 0.0f };
    HAL_StatusTypeDef status = HAL_OK;

    if (ACCMAGMTR_UNINITIALISED != accMagMode) {
        status = LSM303DLHC_AccReadXYZ(acceleroMeterData);
        if (status != HAL_OK) { // Handle accelerometer read timeout error
#ifdef FCB_ACCMAG_DEBUG
            USBComSendString("ERROR: LSM303DLHC_AccReadXYZ\n");
#endif
            FcbSendSensorMessage(FCB_SENSOR_ACC_DATA_READY);
            return;
        }
    }

    if (ACCMAGMTR_FETCHING == accMagMode) {
        adjustAxesOrientation(acceleroMeterData);
        applayCalibrationPrmToRawData(sXYZAccCalPrm, acceleroMeterData);
        setXYZVector(acceleroMeterData, sXYZDotDot);

        if (SendCorrectionUpdateCallback != NULL) {
            SendCorrectionUpdateCallback(ACC_IDX, sXYZDotDot);
        }
    } else if (ACCMTR_CALIBRATING == accMagMode) {
        if (handleAccSampling(acceleroMeterData)) {
            calibrate(sXYZAccCalPrm);
            WriteAccCalibrationValuesToFlash(sXYZAccCalPrm);

            char string[100];
            snprintf(string, 100,
                    "Calib acc value: %f\t: %f\t: %f: %f\t: %f\t: %f\n",
                    sXYZAccCalPrm[0], sXYZAccCalPrm[1], sXYZAccCalPrm[2],
                    sXYZAccCalPrm[3], sXYZAccCalPrm[4], sXYZAccCalPrm[5]);
            USBComSendString(string);

            /* calibration done */
            accMagMode = ACCMAGMTR_FETCHING;
        }
    }
}

void StartAccMagMtrCalibration(uint32_t samples) {
    nbrOfSamplesForCalibration = samples;
    accMagMode = MAGMTR_CALIBRATING;
}

void FetchDataFromMagnetometer(void) {
    HAL_StatusTypeDef status = HAL_OK;
    float32_t magnetoMeterData[3] = { 0.0f, 0.0f, 0.0f };

    if (ACCMAGMTR_UNINITIALISED != accMagMode) {
        status = LSM303DLHC_MagReadXYZ(magnetoMeterData);
        if (status != HAL_OK) {
#ifdef FCB_ACCMAG_DEBUG
            USBComSendString("ERROR: LSM303DLHC_MagReadXYZ\n");
#endif
            FcbSendSensorMessage(FCB_SENSOR_MAGNETO_DATA_READY);
            return;
        }
    }

    if (ACCMAGMTR_FETCHING == accMagMode) {
        adjustAxesOrientation(magnetoMeterData);
        applayCalibrationPrmToRawData(sXYZMagCalPrm, magnetoMeterData);
        setXYZVector(magnetoMeterData, sXYZMagVector);

        if (SendCorrectionUpdateCallback != NULL) {
<<<<<<< HEAD
			SendCorrectionUpdateCallback(MAG_IDX, sXYZMagVector);
=======
            SendCorrectionUpdateCallback(MAG_IDX, sXYZMagVector);
>>>>>>> 0df62917
        }
    } else if (MAGMTR_CALIBRATING == accMagMode) {
        static uint32_t sampleIndex = 0;
        if (sampleIndex < nbrOfSamplesForCalibration) {
            adjustAxesOrientation(magnetoMeterData);
            addNewSample(magnetoMeterData);
            sampleIndex++;
        } else {
            calibrate(sXYZMagCalPrm);

            WriteMagCalibrationValuesToFlash(sXYZMagCalPrm);

            char string[100];
            snprintf(string, 100,
                    "Calib mag value: %f\t: %f\t: %f: %f\t: %f\t: %f\n",
                    sXYZMagCalPrm[0], sXYZMagCalPrm[1], sXYZMagCalPrm[2],
                    sXYZMagCalPrm[3], sXYZMagCalPrm[4], sXYZMagCalPrm[5]);
            USBComSendString(string);
            USBComSendString("\nMove device to first position for Accelerometer calibration.\n");

            /* calibration done */
            accMagMode = ACCMTR_CALIBRATING;
            sampleIndex = 0;
        }
    }
}

void GetAcceleration(float32_t * xDotDot, float32_t * yDotDot, float32_t * zDotDot) {
    if (pdTRUE != xSemaphoreTake(mutexAcc, portMAX_DELAY /* wait forever */)) {
        ErrorHandler();
        return;
    }

    *xDotDot = sXYZDotDot[X_IDX];
    *yDotDot = sXYZDotDot[Y_IDX];
    *zDotDot = sXYZDotDot[Z_IDX];

    if (pdTRUE != xSemaphoreGive(mutexAcc)) {
        ErrorHandler();
        return;
    }
}

void GetAccelerationNoMutex(float32_t * xDotDot, float32_t * yDotDot, float32_t * zDotDot) {
    *xDotDot = sXYZDotDot[X_IDX];
    *yDotDot = sXYZDotDot[Y_IDX];
    *zDotDot = sXYZDotDot[Z_IDX];
}

void GetMagVector(float32_t * x, float32_t * y, float32_t * z) {
    if (pdTRUE != xSemaphoreTake(mutexMag, portMAX_DELAY /* wait forever */)) {
        ErrorHandler();
        return;
    }

    *x = sXYZMagVector[X_IDX];
    *y = sXYZMagVector[Y_IDX];
    *z = sXYZMagVector[Z_IDX];

    if (pdTRUE != xSemaphoreGive(mutexMag)) {
        ErrorHandler();
        return;
    }
}

void GetMagVectorNoMutex(float32_t * x, float32_t * y, float32_t * z) {
    *x = sXYZMagVector[X_IDX];
    *y = sXYZMagVector[Y_IDX];
    *z = sXYZMagVector[Z_IDX];
}

void PrintAccelerometerValues(void) {
    static char sampleString[ACCMAG_SAMPLING_MAX_STRING_SIZE];

    // TODO use mutex
    snprintf((char*) sampleString, ACCMAG_SAMPLING_MAX_STRING_SIZE,
            "Accelerometer readings [m/(s * s)]:\nAccX: %f\nAccY: %f\nAccZ: %f\n\r\n", sXYZDotDot[X_IDX],
            sXYZDotDot[Y_IDX], sXYZDotDot[Z_IDX]);

    USBComSendString(sampleString);
}

uint8_t CheckCalParams(float32_t* calPrms) {
    uint8_t status = FCB_OK;

    if (calPrms[X_SCALING_CALIB_IDX] < 0.1) {
        status = FCB_ERR;
    } else if (calPrms[Y_SCALING_CALIB_IDX] < 0.1) {
        status = FCB_ERR;
    } else if (calPrms[Z_SCALING_CALIB_IDX] < 0.1) {
        status = FCB_ERR;
    }

    return status;
}

/**
 * @}
 */

/**
 * @}
 */
/*****END OF FILE****/<|MERGE_RESOLUTION|>--- conflicted
+++ resolved
@@ -307,11 +307,7 @@
         setXYZVector(magnetoMeterData, sXYZMagVector);
 
         if (SendCorrectionUpdateCallback != NULL) {
-<<<<<<< HEAD
-			SendCorrectionUpdateCallback(MAG_IDX, sXYZMagVector);
-=======
             SendCorrectionUpdateCallback(MAG_IDX, sXYZMagVector);
->>>>>>> 0df62917
         }
     } else if (MAGMTR_CALIBRATING == accMagMode) {
         static uint32_t sampleIndex = 0;
