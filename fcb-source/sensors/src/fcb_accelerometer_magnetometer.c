--- conflicted
+++ resolved
@@ -58,11 +58,7 @@
  *
  * @see FcbSensorCalibrationParmIndex for what the numbers mean.
  */
-<<<<<<< HEAD
 static float32_t sXYZMagCalPrm[CALIB_IDX_MAX] = { 0.0, 0.0, 0.0, 1.0, 1.0, 1.0 };
-=======
-static float32_t sXYZMagCalPrm[CALIB_IDX_MAX];
->>>>>>> d70806e5
 static float32_t sXYZAccCalPrm[CALIB_IDX_MAX] = { 0.0, 0.0, 0.0, 1.0, 1.0, 1.0 };
 
 
@@ -129,15 +125,11 @@
     LSM303DLHC_AccReadXYZ(sXYZDotDot);
     LSM303DLHC_MagReadXYZ(dummyData);
 
-<<<<<<< HEAD
     flash_status = ReadMagCalibrationValuesFromFlash(sXYZMagCalPrmTemp);
     if(flash_status == FLASH_OK && CheckMagCalParams(sXYZMagCalPrmTemp) == FCB_OK) {
     	// If previously saved calibration params found, copy these to used params
     	memcpy(sXYZMagCalPrm, sXYZMagCalPrmTemp, sizeof(sXYZMagCalPrm));
     }
-=======
-    ReadMagCalibrationValuesFromFlash(sXYZMagCalPrm);
->>>>>>> d70806e5
 
     accMagMode = ACCMAGMTR_FETCHING;
     return retVal;
@@ -220,46 +212,46 @@
 }
 
 void FetchDataFromMagnetometer(void) {
-    HAL_StatusTypeDef status = HAL_OK;
-    float32_t magnetoMeterData[3] = { 0.0f, 0.0f, 0.0f };
-
-    if ((ACCMAGMTR_FETCHING == accMagMode) || (ACCMAGMTR_CALIBRATING == accMagMode)) {
-        status = LSM303DLHC_MagReadXYZ(magnetoMeterData);
-        if (status != HAL_OK) {
+	HAL_StatusTypeDef status = HAL_OK;
+	float32_t magnetoMeterData[3] = { 0.0f, 0.0f, 0.0f };
+
+	if ((ACCMAGMTR_FETCHING == accMagMode)|| (ACCMAGMTR_CALIBRATING == accMagMode)) {
+		status = LSM303DLHC_MagReadXYZ(magnetoMeterData);
+		if (status != HAL_OK) {
 #ifdef FCB_ACCMAG_DEBUG
-            USBComSendString("ERROR: LSM303DLHC_MagReadXYZ\n");
+			USBComSendString("ERROR: LSM303DLHC_MagReadXYZ\n");
 #endif
-            FcbSendSensorMessage(FCB_SENSOR_MAGNETO_DATA_READY);
-            return;
-        }
-    }
-
-    /* TODO ... and then copy them into a mutex-protected sXYZMagVector here?? */
-
-    /* adjust magnetometer axes to the axes of the quadcopter fuselage
-     * see "Sensors" page in Wiki.
-     *
-     * NOTE: X axis is already aligned
-     */
-    magnetoMeterData[Y_IDX] = -magnetoMeterData[Y_IDX];
-    magnetoMeterData[Z_IDX] = -magnetoMeterData[Z_IDX];
-
-    if (ACCMAGMTR_FETCHING == accMagMode) {
-        magnetoMeterData[X_IDX] = (magnetoMeterData[X_IDX] - sXYZMagCalPrm[X_OFFSET_CALIB_IDX])
-                / sXYZMagCalPrm[X_SCALING_CALIB_IDX];
-        magnetoMeterData[Y_IDX] = (magnetoMeterData[Y_IDX] - sXYZMagCalPrm[Y_OFFSET_CALIB_IDX])
-                / sXYZMagCalPrm[Y_SCALING_CALIB_IDX];
-        magnetoMeterData[Z_IDX] = (magnetoMeterData[Z_IDX] - sXYZMagCalPrm[Z_OFFSET_CALIB_IDX])
-                / sXYZMagCalPrm[Z_SCALING_CALIB_IDX];
+			FcbSendSensorMessage(FCB_SENSOR_MAGNETO_DATA_READY);
+			return;
+		}
+	}
+
+	/* TODO ... and then copy them into a mutex-protected sXYZMagVector here?? */
+
+	/* adjust magnetometer axes to the axes of the quadcopter fuselage
+	 * see "Sensors" page in Wiki.
+	 *
+	 * NOTE: X axis is already aligned
+	 */
+	magnetoMeterData[Y_IDX] = -magnetoMeterData[Y_IDX];
+	magnetoMeterData[Z_IDX] = -magnetoMeterData[Z_IDX];
+
+	if (ACCMAGMTR_FETCHING == accMagMode) {
+		magnetoMeterData[X_IDX] = (magnetoMeterData[X_IDX] - sXYZMagCalPrm[X_OFFSET_CALIB_IDX])
+						/ sXYZMagCalPrm[X_SCALING_CALIB_IDX];
+		magnetoMeterData[Y_IDX] = (magnetoMeterData[Y_IDX] - sXYZMagCalPrm[Y_OFFSET_CALIB_IDX])
+						/ sXYZMagCalPrm[Y_SCALING_CALIB_IDX];
+		magnetoMeterData[Z_IDX] = (magnetoMeterData[Z_IDX] - sXYZMagCalPrm[Z_OFFSET_CALIB_IDX])
+						/ sXYZMagCalPrm[Z_SCALING_CALIB_IDX];
 
 		if (pdTRUE != xSemaphoreTake(mutexMag, portMAX_DELAY /* wait forever */)) {
 			ErrorHandler();
 			return;
 		}
 
-		sXYZMagVector[X_IDX] = (float32_t)magnetoMeterData[X_IDX];
-		sXYZMagVector[Y_IDX] = (float32_t)magnetoMeterData[Y_IDX];
-		sXYZMagVector[Z_IDX] = (float32_t)magnetoMeterData[Z_IDX];
+		sXYZMagVector[X_IDX] = (float32_t) magnetoMeterData[X_IDX];
+		sXYZMagVector[Y_IDX] = (float32_t) magnetoMeterData[Y_IDX];
+		sXYZMagVector[Z_IDX] = (float32_t) magnetoMeterData[Z_IDX];
 
 		if (pdTRUE != xSemaphoreGive(mutexMag)) {
 			ErrorHandler();
@@ -267,33 +259,31 @@
 		}
 
 		if (SendCorrectionUpdateCallback != NULL) {
-			SendCorrectionUpdateCallback(MAG_IDX, 1 /* dummy - not used for mag */, sXYZMagVector);
-		}
-    }
-<<<<<<< HEAD
-    else if (ACCMAGMTR_CALIBRATING == accMagMode) {
-=======
->>>>>>> d70806e5
-    	static uint32_t sampleIndex = 0;
-        if (sampleIndex < nbrOfSamplesForCalibration) {
-        	addNewSample(magnetoMeterData);
-        	sampleIndex++;
-        }
-        else {
-        	calibrate(sXYZMagCalPrm);
-
-        	WriteMagCalibrationValuesToFlash(sXYZMagCalPrm);
-
-        	char string[100];
-        	snprintf(string, 100, "Calib value: %f\t: %f\t: %f: %f\t: %f\t: %f\n",
-        			sXYZMagCalPrm[0], sXYZMagCalPrm[1], sXYZMagCalPrm[2], sXYZMagCalPrm[3], sXYZMagCalPrm[4], sXYZMagCalPrm[5]);
-        	USBComSendString(string);
-
-        	/* calibration done */
-            accMagMode = ACCMAGMTR_FETCHING;
-            sampleIndex = 0;
-        }
-    }
+			SendCorrectionUpdateCallback(MAG_IDX,
+					1 /* dummy - not used for mag */, sXYZMagVector);
+		}
+	} else if (ACCMAGMTR_CALIBRATING == accMagMode) {
+		static uint32_t sampleIndex = 0;
+		if (sampleIndex < nbrOfSamplesForCalibration) {
+			addNewSample(magnetoMeterData);
+			sampleIndex++;
+		} else {
+			calibrate(sXYZMagCalPrm);
+
+			WriteMagCalibrationValuesToFlash(sXYZMagCalPrm);
+
+			char string[100];
+			snprintf(string, 100,
+					"Calib value: %f\t: %f\t: %f: %f\t: %f\t: %f\n",
+					sXYZMagCalPrm[0], sXYZMagCalPrm[1], sXYZMagCalPrm[2],
+					sXYZMagCalPrm[3], sXYZMagCalPrm[4], sXYZMagCalPrm[5]);
+			USBComSendString(string);
+
+			/* calibration done */
+			accMagMode = ACCMAGMTR_FETCHING;
+			sampleIndex = 0;
+		}
+	}
 }
 
 void GetAcceleration(float32_t * xDotDot, float32_t * yDotDot, float32_t * zDotDot) {
@@ -361,7 +351,6 @@
     *magMeasuredPeriod = sMagSamplePeriod;
 }
 
-<<<<<<< HEAD
 uint8_t CheckMagCalParams(float32_t* magCalPrms) {
 	uint8_t status = FCB_OK;
 
@@ -376,8 +365,6 @@
 	return status;
 }
 
-=======
->>>>>>> d70806e5
 /**
  * @}
  */
