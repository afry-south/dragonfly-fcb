--- conflicted
+++ resolved
@@ -66,18 +66,8 @@
 
 /* static fcn declarations */
 
-<<<<<<< HEAD
-=======
-#ifndef FCB_SENSORS_SCILAB_CALIB
-/**
- * Gauss-Newton method for least sphere fitting.
- */
-static void GaussNewtonLeastSphereFit(void);
-#endif
-
 static SendCorrectionUpdateCallback_TypeDef SendCorrectionUpdateCallback = NULL;
 
->>>>>>> c7f327d9
 /* public fcn definitions */
 
 uint8_t FcbInitialiseAccMagSensor(void) {
@@ -257,20 +247,14 @@
 		sXYZMagVector[Y_IDX] = (float32_t)magnetoMeterData[Y_IDX];
 		sXYZMagVector[Z_IDX] = (float32_t)magnetoMeterData[Z_IDX];
 
-<<<<<<< HEAD
 		if (pdTRUE != xSemaphoreGive(mutexMag)) {
 			ErrorHandler();
 			return;
 		}
-=======
+
     if (SendCorrectionUpdateCallback != NULL) {
         SendCorrectionUpdateCallback(MAG_IDX, 1 /* dummy - not used for mag */, sXYZMagVector);
     }
->>>>>>> c7f327d9
-
-		FcbSensorPush2Client(MAG_IDX, 1 /* dummy - not used for mag */, sXYZMagVector);
-    }
-    else if (ACCMAGMTR_CALIBRATING == accMagMode) {
     	static uint32_t sampleIndex = 0;
         if (sampleIndex < nbrOfSamplesForCalibration) {
         	addNewSample(magnetoMeterData);
