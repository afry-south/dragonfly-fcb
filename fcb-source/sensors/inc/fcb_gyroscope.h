--- conflicted
+++ resolved
@@ -1,4 +1,3 @@
-<<<<<<< HEAD
 #ifndef GYROSCOPE_H
 #define GYROSCOPE_H
 /**
@@ -50,58 +49,4 @@
  */
 void GetGyroAngleDot(float32_t * xAngleDot, float32_t * yAngleDot, float32_t * zAngleDot);
 
-#endif /* GYROSCOPE_H */
-=======
-#ifndef GYROSCOPE_H
-#define GYROSCOPE_H
-/**
- * @file gyroscope.h
- *
- * This file exports the API to the L3GD20 gyroscope.
- */
-
-#include "fcb_retval.h"
-#include "stm32f3_discovery.h"
-#include "arm_math.h"
-
-
-/**
- * sensor variance as measured with GyroVariance.sce SciLab script tool
- */
-extern const float32_t GYRO_X_AXIS_VARIANCE;
-extern const float32_t GYRO_Y_AXIS_VARIANCE;
-extern const float32_t GYRO_Z_AXIS_VARIANCE;
-extern const float32_t GYRO_AXIS_VARIANCE_ROUGH;
-
-/**
- * The Data Ready input from the gyro sensor.
- *
- * This definition is intended to be used in the
- * HAL_GPIO_EXTI_Callback function.
- */
-#define GPIO_GYRO_DRDY GPIO_PIN_1
-
-
-/**
- * Initialises gyroscope.
- *
- * @retval FCB_OK, error otherwise
- */
-uint8_t InitialiseGyroscope(void);
-
-
-/**
- * Fetches data (rotation speed, or angle dot) from gyroscope
- * sensor.
- */
-void FetchDataFromGyroscope(void);
-
-/*
- * get the current reading from the gyroscope.
- *
- * It is updated at a rate of 94.5Hz (configurable).
- */
-void GetGyroAngleDot(float32_t * xAngleDot, float32_t * yAngleDot, float32_t * zAngleDot);
-
-#endif /* GYROSCOPE_H */
->>>>>>> 087c79e7
+#endif /* GYROSCOPE_H */