/******************************************************************************
 * @file    fcb_error.c
 * @author  Dragonfly
 * @version v. 1.0.0
 * @date    2015-06-09
 * @brief   Module contains error handling functions
 ******************************************************************************/

/* Includes ------------------------------------------------------------------*/
#include "fcb_error.h"
#include "usbd_cdc_if.h"
#include "motor_control.h"

#include <string.h>
#include <stdio.h>

#include "trace.h"

/* Private define ------------------------------------------------------------*/
#define STACK_REGISTERS_STRING_SIZE		256

/* Exported functions --------------------------------------------------------*/

void ErrorHandler(void) {
  BSP_LED_On (LED3);
  BSP_LED_On (LED4);
  BSP_LED_On (LED5);
  BSP_LED_On (LED6);
  BSP_LED_On (LED7);
  BSP_LED_On (LED8);
  BSP_LED_On (LED9);
  BSP_LED_On (LED10);

  /* Shut down motors immediately if error occurs */
  ShutdownMotors();

  /* TODO in the future this function should accept a text
   * string that could be printed to USB, or elsewhere
   */
  while (1)
    {
    }
}

void GetRegistersFromStack(uint32_t* pulFaultStackAddress) {
	/* These are volatile to try and prevent the compiler/linker optimizing them
	 * away as the variables never actually get used.  If the debugger won't show the
	 * values of the variables, make them global my moving their declaration outside
	 * of this function. */
	volatile unsigned int sp_r0;
	volatile unsigned int r1;
	volatile unsigned int r2;
	volatile unsigned int r3;
	volatile unsigned int r12;
	volatile unsigned int lr; /* Link register. */
	volatile unsigned int pc; /* Program counter. */
	volatile unsigned int psr; /* Program status register. */
	volatile unsigned int _CFSR;
	volatile unsigned int _HFSR;
	volatile unsigned int _DFSR;
	volatile unsigned int _AFSR;
	volatile unsigned int _BFAR;
	volatile unsigned int _MMAR;
	char hardFaultString[STACK_REGISTERS_STRING_SIZE];

	sp_r0 = pulFaultStackAddress[0];
	r1 = pulFaultStackAddress[1];
	r2 = pulFaultStackAddress[2];
	r3 = pulFaultStackAddress[3];
	r12 = pulFaultStackAddress[4];
	lr = pulFaultStackAddress[5];
	pc = pulFaultStackAddress[6];
	psr = pulFaultStackAddress[7];

	/* Configurable Fault Status Register - Consists of MMSR, BFSR and UFSR */
	_CFSR = (*((volatile unsigned int*)(0xE000ED28)));

	/* Hard Fault Status Register */
	_HFSR = (*((volatile unsigned int*)(0xE000ED2C)));

	/* Debug Fault Status Register */
	_DFSR = (*((volatile unsigned int*)(0xE000ED30)));

	// Auxiliary Fault Status Register
	_AFSR = (*((volatile unsigned int*)(0xE000ED3C)));

	/* Read the Fault Address Registers. These may not contain valid values.
	 * Check BFARVALID/MMARVALID to see if they are valid values */

	/* MemManage Fault Address Register */
	_MMAR = (*((volatile unsigned int*)(0xE000ED34)));
	/* Bus Fault Address Register */
	_BFAR = (*((volatile unsigned int*)(0xE000ED38)));

<<<<<<< HEAD
	USBComSendString("Oh no, a Hard Fault Exception! Every byte for itself!\n");
=======
	//USBComSendString("Hard Fault Exception!\n");

	trace_printf("Hard Fault Exception!\n");
>>>>>>> 1f760d8f

	snprintf(hardFaultString, STACK_REGISTERS_STRING_SIZE,
			"SP_R0: 0x%x\nR1: 0x%x\nR2: 0x%x\nR3: 0x%x\nR12: 0x%x\nLR: 0x%x\nPC: 0x%x\nPSR: 0x%x\nCFSR: 0x%x\nHFSR: 0x%x\nDFSR: 0x%x\nAFSR: 0x%x\nMMAR: 0x%x\nBFAR: 0x%x\n\r\n",
			sp_r0, r1, r2, r3, r12, lr, pc, psr, _CFSR, _HFSR, _DFSR, _AFSR, _MMAR, _BFAR);

<<<<<<< HEAD
	USBComSendString(hardFaultString);
}

/**
 * @}
 */

/**
 * @}
 */
/*****END OF FILE****/
=======
	trace_printf(hardFaultString);

	//USBComSendString(hardFaultString);
}
>>>>>>> 1f760d8f
<|MERGE_RESOLUTION|>--- conflicted
+++ resolved
@@ -92,20 +92,13 @@
 	/* Bus Fault Address Register */
 	_BFAR = (*((volatile unsigned int*)(0xE000ED38)));
 
-<<<<<<< HEAD
-	USBComSendString("Oh no, a Hard Fault Exception! Every byte for itself!\n");
-=======
-	//USBComSendString("Hard Fault Exception!\n");
-
 	trace_printf("Hard Fault Exception!\n");
->>>>>>> 1f760d8f
 
 	snprintf(hardFaultString, STACK_REGISTERS_STRING_SIZE,
 			"SP_R0: 0x%x\nR1: 0x%x\nR2: 0x%x\nR3: 0x%x\nR12: 0x%x\nLR: 0x%x\nPC: 0x%x\nPSR: 0x%x\nCFSR: 0x%x\nHFSR: 0x%x\nDFSR: 0x%x\nAFSR: 0x%x\nMMAR: 0x%x\nBFAR: 0x%x\n\r\n",
 			sp_r0, r1, r2, r3, r12, lr, pc, psr, _CFSR, _HFSR, _DFSR, _AFSR, _MMAR, _BFAR);
 
-<<<<<<< HEAD
-	USBComSendString(hardFaultString);
+	trace_printf(hardFaultString);
 }
 
 /**
@@ -116,9 +109,3 @@
  * @}
  */
 /*****END OF FILE****/
-=======
-	trace_printf(hardFaultString);
-
-	//USBComSendString(hardFaultString);
-}
->>>>>>> 1f760d8f
