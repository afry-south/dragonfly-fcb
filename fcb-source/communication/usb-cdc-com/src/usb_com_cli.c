<<<<<<< HEAD
/******************************************************************************
 * @file    usb_com_cli.c
 * @brief   File contains functionality to use the USB CDC class with a
 *          Command Line Interface (CLI). Each command is associated with
 *          number of command parameters and a function which executes command
 *          activities. The CLI used is based on the FreeRTOS Plus CLI API.
 ******************************************************************************/

/* Includes ------------------------------------------------------------------*/
#include "usb_com_cli.h"

#include "main.h"
#include "dragonfly_fcb.pb.h"
#include "receiver.h"
#include "motor_control.h"
#include "flight_control.h"
#include "fifo_buffer.h"
#include "common.h"
#include "fcb_gyroscope.h"
#include "fcb_accelerometer_magnetometer.h"
#include "fcb_sensors.h"
#include "state_estimation.h"

#include <stdlib.h>
#include <string.h>
#include <stdarg.h>
#include <stdio.h>

#include "FreeRTOS.h"
#include "task.h"
#include "semphr.h"
#include "FreeRTOS_CLI.h"

/* Private typedef -----------------------------------------------------------*/
/* Private define ------------------------------------------------------------*/
#define MAX_DATA_TRANSFER_DELAY         2000 // [ms]

/* Private function prototypes -----------------------------------------------*/

/*
 * Function implements the "echo" command.
 */
static portBASE_TYPE CLIEcho(int8_t *pcWriteBuffer, size_t xWriteBufferLen, const int8_t *pcCommandString);

/*
 * Function implements the "echo-data" command.
 */
static portBASE_TYPE CLIEchoData(int8_t *pcWriteBuffer, size_t xWriteBufferLen, const int8_t *pcCommandString);

/*
 * Function implements the "start-receiver-calibration" command.
 */
static portBASE_TYPE CLIStartReceiverCalibration(int8_t *pcWriteBuffer, size_t xWriteBufferLen,
		const int8_t *pcCommandString);

/*
 * Function implements the "stop-receiver-calibration" command.
 */
static portBASE_TYPE CLIStopReceiverCalibration(int8_t *pcWriteBuffer, size_t xWriteBufferLen,
		const int8_t *pcCommandString);

/*
 * Function implements the "reset-receiver-calibration" command.
 */
static portBASE_TYPE CLIResetReceiverCalibration(int8_t *pcWriteBuffer, size_t xWriteBufferLen,
		const int8_t *pcCommandString);

/*
 * Function implements the "get-receiver" command.
 */
static portBASE_TYPE CLIGetReceiver(int8_t *pcWriteBuffer, size_t xWriteBufferLen, const int8_t *pcCommandString);

/*
 * Function implements the "get-receiver-calibration" command.
 */
static portBASE_TYPE CLIGetReceiverCalibration(int8_t *pcWriteBuffer, size_t xWriteBufferLen,
		const int8_t *pcCommandString);

/*
 * Function implements the "start-receiver-sampling" command.
 */
static portBASE_TYPE CLIStartReceiverSampling(int8_t *pcWriteBuffer, size_t xWriteBufferLen,
		const int8_t *pcCommandString);

/*
 * Function implements the "stop-receiver-sampling" command.
 */
static portBASE_TYPE CLIStopReceiverSampling(int8_t *pcWriteBuffer, size_t xWriteBufferLen,
		const int8_t *pcCommandString);

/*
 * Function implements the "get-sensors" command.
 */
static portBASE_TYPE CLIGetSensors(int8_t *pcWriteBuffer, size_t xWriteBufferLen, const int8_t *pcCommandString);

/*
 * Function implements the "start-sensor-sampling" command.
 */
static portBASE_TYPE CLIStartSensorSampling(int8_t *pcWriteBuffer, size_t xWriteBufferLen,
		const int8_t *pcCommandString);

/*
 * Function implements the "stop-sensor-sampling" command.
 */
static portBASE_TYPE CLIStopSensorSampling(int8_t *pcWriteBuffer, size_t xWriteBufferLen, const int8_t *pcCommandString);


/* Fcn implements "start-accmagmtr-calibration" CLI command. */
static portBASE_TYPE CLIStartAccMagMtrCalibration(int8_t *pcWriteBuffer, size_t xWriteBufferLen, const int8_t *pcCommandString);

/*
 * Function implements the "get-motors" command.
 */
static portBASE_TYPE CLIGetMotorValues(int8_t *pcWriteBuffer, size_t xWriteBufferLen, const int8_t *pcCommandString);

/*
 * Function implements the "start-motor-sampling" command.
 */
static portBASE_TYPE CLIStartMotorSampling(int8_t *pcWriteBuffer, size_t xWriteBufferLen, const int8_t *pcCommandString);

/*
 * Function implements the "stop-motor-sampling" command.
 */
static portBASE_TYPE CLIStopMotorSampling(int8_t *pcWriteBuffer, size_t xWriteBufferLen, const int8_t *pcCommandString);

/*
 * Function implements the "about" command.
 */
static portBASE_TYPE CLIAbout(int8_t *pcWriteBuffer, size_t xWriteBufferLen, const int8_t *pcCommandString);

/*
 * Function implements the "systime" command.
 */
static portBASE_TYPE CLISysTime(int8_t* pcWriteBuffer, size_t xWriteBufferLen, const int8_t* pcCommandString);

/*
 * Function implements the "get-flight-mode" command.
 */
static portBASE_TYPE CLIGetFlightMode(int8_t* pcWriteBuffer, size_t xWriteBufferLen, const int8_t* pcCommandString);

/*
 * Function implements the "get-ref-signals" command.
 */
static portBASE_TYPE CLIGetRefSignals(int8_t* pcWriteBuffer, size_t xWriteBufferLen, const int8_t* pcCommandString);

/*
 * Function implements the "task-status" command.
 */
static portBASE_TYPE CLITaskStatus(int8_t* pcWriteBuffer, size_t xWriteBufferLen, const int8_t* pcCommandString);

/*
 * Function implements the "get-states" command.
 */
static portBASE_TYPE CLIGetStateValues(int8_t *pcWriteBuffer, size_t xWriteBufferLen, const int8_t *pcCommandString);

/*
 * Function implements the "start-state-sampling" command.
 */
static portBASE_TYPE CLIStartStateSampling(int8_t* pcWriteBuffer, size_t xWriteBufferLen, const int8_t* pcCommandString);

/*
 * Function implements the "stop-state-sampling" command.
 */
static portBASE_TYPE CLIStopStateSampling(int8_t* pcWriteBuffer, size_t xWriteBufferLen, const int8_t* pcCommandString);

/* Private variables ---------------------------------------------------------*/

/* Structure that defines the "echo" command line command. */
static const CLI_Command_Definition_t echoCommand = { (const int8_t * const ) "echo",
		(const int8_t * const ) "\r\necho <param>:\r\n Echoes one parameter\r\n", CLIEcho, /* The function to run. */
		1 /* Number of parameters expected */
};

/* Structure that defines the "echo-data" command line command. */
static const CLI_Command_Definition_t echoDataCommand = { (const int8_t * const ) "echo-data",
		(const int8_t * const ) "\r\necho-data <param:data size>:\r\n Echoes input data with size specified by command parameter\r\n",
		CLIEchoData, /* The function to run. */
		1 /* Number of parameters expected */
};

/* Structure that defines the "start-receiver-calibration" command line command. */
static const CLI_Command_Definition_t startReceiverCalibrationCommand = { (const int8_t * const ) "start-receiver-calibration",
		(const int8_t * const ) "\r\nstart-receiver-calibration <encoding>:\r\n Starts receiver calibration procedure with values printing with <encoding>  (n=none, p=proto)\r\n",
		CLIStartReceiverCalibration, /* The function to run. */
		1 /* Number of parameters expected */
};

/* Structure that defines the "stop-receiver-calibration" command line command. */
static const CLI_Command_Definition_t stopReceiverCalibrationCommand = { (const int8_t * const ) "stop-receiver-calibration",
		(const int8_t * const ) "\r\nstop-receiver-calibration:\r\n Stops receiver calibration procedure\r\n",
		CLIStopReceiverCalibration, /* The function to run. */
		0 /* Number of parameters expected */
};

/* Structure that defines the "reset-receiver-calibration" command line command. */
static const CLI_Command_Definition_t resetReceiverCalibrationCommand = { (const int8_t * const ) "reset-receiver-calibration",
		(const int8_t * const ) "\r\nreset-receiver-calibration:\r\n Resets receiver calibration to default values\r\n",
		CLIResetReceiverCalibration, /* The function to run. */
		0 /* Number of parameters expected */
};

/* Structure that defines the "get-receiver" command line command. */
static const CLI_Command_Definition_t getReceiverCommand = { (const int8_t * const ) "get-receiver",
		(const int8_t * const ) "\r\nget-receiver <encoding>:\r\n Returns current receiver values with <encoding> (n=none, p=proto)\r\n",
		CLIGetReceiver, /* The function to run. */
		1 /* Number of parameters expected */
};

/* Structure that defines the "get-receiver-calibration" command line command. */
static const CLI_Command_Definition_t getReceiverCalibrationCommand = { (const int8_t * const ) "get-receiver-calibration",
		(const int8_t * const ) "\r\nget-receiver-calibration:\r\n Prints current receiver calibration values\r\n",
		CLIGetReceiverCalibration, /* The function to run. */
		0 /* Number of parameters expected */
};

/* Structure that defines the "start-receiver-sampling" command line command. */
static const CLI_Command_Definition_t startReceiverSamplingCommand = { (const int8_t * const ) "start-receiver-sampling",
		(const int8_t * const ) "\r\nstart-receiver-sampling <sampletime> <sampleduration> <encoding>:\r\n Prints receiver values once every <sampletime> ms for <sampleduration> s with <encoding> (n=none, p=proto)\r\n",
		CLIStartReceiverSampling, /* The function to run. */
		3 /* Number of parameters expected */
};

/* Structure that defines the "stop-receiver-sampling" command line command. */
static const CLI_Command_Definition_t stopReceiverSamplingCommand = { (const int8_t * const ) "stop-receiver-sampling",
		(const int8_t * const ) "\r\nstop-receiver-sampling:\r\n Stops printing of receiver sample values\r\n",
		CLIStopReceiverSampling, /* The function to run. */
		0 /* Number of parameters expected */
};

/* Structure that defines the "get-sensors" command line command. */
static const CLI_Command_Definition_t getSensorsCommand = { (const int8_t * const ) "get-sensors",
		(const int8_t * const ) "\r\nget-sensors: <encoding>\r\n Prints last read sensor values with <encoding> (n=none, p=proto)\r\n",
		CLIGetSensors, /* The function to run. */
		1 /* Number of parameters expected */
};

/* Structure that defines the "start-sensor-sampling" command line command. */
static const CLI_Command_Definition_t startSensorSamplingCommand = { (const int8_t * const ) "start-sensor-sampling",
		(const int8_t * const ) "\r\nstart-sensor-sampling <sampletime> <sampleduration> <encoding>:\r\n Prints sensor values once every <sampletime> ms for <sampleduration> s with <encoding> (n=none, p=proto, c=calibration)\r\n",
		CLIStartSensorSampling, /* The function to run. */
		3 /* Number of parameters expected */
};

/* Structure that defines the "stop-sensor-sampling" command line command. */
static const CLI_Command_Definition_t stopSensorSamplingCommand = { (const int8_t * const ) "stop-sensor-sampling",
		(const int8_t * const ) "\r\nstop-sensor-sampling:\r\n Stops printing of sensor sample values\r\n",
		CLIStopSensorSampling, /* The function to run. */
		0 /* Number of parameters expected */
};

static const CLI_Command_Definition_t startAccMagMtrCalibration = { (const int8_t * const ) "start-accmagmtr-calibration",
  (const int8_t * const) "\r\n start-accmagmtr-calibration:\r\n Starts collection of 6 magmtr values via 6 USER btn presses\r\n"
                         "NOTE: use with SciLab Gauss-Newton scripts (todo Issue2)\r\n",
  CLIStartAccMagMtrCalibration, /* the fcn to run */
  0 /* nbr of expected parameters */
};

/* Structure that defines the "get-motors" command line command. */
static const CLI_Command_Definition_t getMotorsCommand = { (const int8_t * const ) "get-motors",
		(const int8_t * const ) "\r\nget-motors <encoding>:\r\n Prints motor control values with <encoding> (n=none, p=proto)\r\n",
		CLIGetMotorValues, /* The function to run. */
		1 /* Number of parameters expected */
};

/* Structure that defines the "start-motor-sampling" command line command. */
static const CLI_Command_Definition_t startMotorSamplingCommand = { (const int8_t * const ) "start-motor-sampling",
		(const int8_t * const ) "\r\nstart-motor-sampling <sampletime> <sampleduration> <encoding>:\r\n Prints motor control values once every <sampletime> ms for <sampleduration> s with <encoding> (n=none, p=proto)\r\n",
		CLIStartMotorSampling, /* The function to run. */
		3 /* Number of parameters expected */
};

/* Structure that defines the "stop-motor-sampling" command line command. */
static const CLI_Command_Definition_t stopMotorSamplingCommand = { (const int8_t * const ) "stop-motor-sampling",
		(const int8_t * const ) "\r\nstop-motor-sampling:\r\n Stops printing of motor control sample values\r\n",
		CLIStopMotorSampling, /* The function to run. */
		0 /* Number of parameters expected */
};

/* Structure that defines the "about" command line command. */
static const CLI_Command_Definition_t aboutCommand = { (const int8_t * const ) "about",
		(const int8_t * const ) "\r\nabout:\r\n Prints system info\r\n",
		CLIAbout, /* The function to run. */
		0 /* Number of parameters expected */
};

/* Structure that defines the "systime" command line command. */
static const CLI_Command_Definition_t systimeCommand = { (const int8_t * const ) "systime",
		(const int8_t * const ) "\r\nsystime:\r\n Prints system time in ms\r\n",
		CLISysTime, /* The function to run. */
		0 /* Number of parameters expected */
};

/* Structure that defines the "get-flight-mode" command line command. */
static const CLI_Command_Definition_t getFlightModeCommand = { (const int8_t * const ) "get-flight-mode",
		(const int8_t * const ) "\r\nget-flight-mode:\r\n Prints the current flight mode\r\n",
		CLIGetFlightMode, /* The function to run. */
		0 /* Number of parameters expected */
};

/* Structure that defines the "get-ref-signals" command line command. */
static const CLI_Command_Definition_t getRefSignalsCommand = { (const int8_t * const ) "get-ref-signals",
		(const int8_t * const ) "\r\nget-ref-signals:\r\n Prints the current reference signal\r\n",
		CLIGetRefSignals, /* The function to run. */
		0 /* Number of parameters expected */
};

/* Structure that defines the "task-status" command line command. */
static const CLI_Command_Definition_t taskStatusCommand = { (const int8_t * const ) "task-status",
		(const int8_t * const ) "\r\ntask-status:\r\n Prints task status\r\n",
		CLITaskStatus, /* The function to run. */
		0 /* Number of parameters expected */
};

/* Structure that defines the "get-states" command line command. */
static const CLI_Command_Definition_t getStatesCommand = { (const int8_t * const ) "get-states",
		(const int8_t * const ) "\r\nget-states <encoding>:\r\n Prints state values with <encoding> (n=none, p=proto)\r\n",
		CLIGetStateValues, /* The function to run. */
		1 /* Number of parameters expected */
};

/* Structure that defines the "start-motor-sampling" command line command. */
static const CLI_Command_Definition_t startStateSamplingCommand = { (const int8_t * const ) "start-state-sampling",
		(const int8_t * const ) "\r\nstart-state-sampling <sampletime> <sampleduration> <encoding>:\r\n Prints state values once every <sampletime> ms for <sampleduration> s with <encoding> (n=none, p=proto)\r\n",
		CLIStartStateSampling, /* The function to run. */
		3 /* Number of parameters expected */
};

/* Structure that defines the "stop-motor-sampling" command line command. */
static const CLI_Command_Definition_t stopStateSamplingCommand = { (const int8_t * const ) "stop-state-sampling",
		(const int8_t * const ) "\r\nstop-state-sampling:\r\n Stops printing of state sample values\r\n",
		CLIStopStateSampling, /* The function to run. */
		0 /* Number of parameters expected */
};

extern volatile FIFOBuffer_TypeDef USBCOMRxFIFOBuffer;
extern xSemaphoreHandle USBCOMRxDataSem;

/* Exported functions --------------------------------------------------------*/

/**
 * @brief  Registers CLI commands
 * @param  None
 * @retval None
 * @note   Too many CLI commands may cause problems with the "help" command if the UsbTxQueue is not large enough
 */
void RegisterCLICommands(void) {
	/* Register all the command line commands defined immediately above. */

	/* Sample CLI commands */
	FreeRTOS_CLIRegisterCommand(&echoCommand);
	FreeRTOS_CLIRegisterCommand(&echoDataCommand);

	/* RC receiver CLI commands*/
	FreeRTOS_CLIRegisterCommand(&startReceiverCalibrationCommand);
	FreeRTOS_CLIRegisterCommand(&stopReceiverCalibrationCommand);
	FreeRTOS_CLIRegisterCommand(&resetReceiverCalibrationCommand);
	FreeRTOS_CLIRegisterCommand(&getReceiverCommand);
	FreeRTOS_CLIRegisterCommand(&getReceiverCalibrationCommand);
	FreeRTOS_CLIRegisterCommand(&startReceiverSamplingCommand);
	FreeRTOS_CLIRegisterCommand(&stopReceiverSamplingCommand);

	/* Sensor CLI commands */
	FreeRTOS_CLIRegisterCommand(&getSensorsCommand);
	FreeRTOS_CLIRegisterCommand(&startSensorSamplingCommand);
	FreeRTOS_CLIRegisterCommand(&stopSensorSamplingCommand);
	FreeRTOS_CLIRegisterCommand(&startAccMagMtrCalibration);

	/* Motors CLI commands */
	FreeRTOS_CLIRegisterCommand(&getMotorsCommand);
	FreeRTOS_CLIRegisterCommand(&startMotorSamplingCommand);
	FreeRTOS_CLIRegisterCommand(&stopMotorSamplingCommand);

	/* System info CLI commands */
	FreeRTOS_CLIRegisterCommand(&aboutCommand);
	FreeRTOS_CLIRegisterCommand(&systimeCommand);
	FreeRTOS_CLIRegisterCommand(&taskStatusCommand);

	/* Flight control CLI commands */
	FreeRTOS_CLIRegisterCommand(&getFlightModeCommand);
	FreeRTOS_CLIRegisterCommand(&getRefSignalsCommand);
	FreeRTOS_CLIRegisterCommand(&getStatesCommand);
	FreeRTOS_CLIRegisterCommand(&startStateSamplingCommand);
	FreeRTOS_CLIRegisterCommand(&stopStateSamplingCommand);
}

/* Private functions ---------------------------------------------------------*/

/**
 * @brief  Implements the CLI command to echo one parameter
 * @param  pcWriteBuffer : Reference to output buffer
 * @param  xWriteBufferLen : Size of output buffer
 * @param  pcCommandString : Command line string
 * @retval pdTRUE if more data follows, pdFALSE if command activity finished
 */
static portBASE_TYPE CLIEcho(int8_t* pcWriteBuffer, size_t xWriteBufferLen, const int8_t* pcCommandString) {
	int8_t* pcParameter;
	portBASE_TYPE xParameterStringLength, xReturn;
	static portBASE_TYPE lParameterNumber = 0;

	/* Check the write buffer is not NULL */
	configASSERT(pcWriteBuffer);

	if (lParameterNumber == 0) {
		/* The first time the function is called after the command has been
		 entered just a header string is returned. */
		memset(pcWriteBuffer, 0x00, xWriteBufferLen);
		strncpy((char*) pcWriteBuffer, "Parameter received:\r\n", xWriteBufferLen);
	} else {
		/* Obtain the parameter string */
		pcParameter = (int8_t*) FreeRTOS_CLIGetParameter(pcCommandString, /* The command string itself. */
		lParameterNumber, /* Return the next parameter. */
		&xParameterStringLength /* Store the parameter string length. */
		);

		/* Sanity check something was returned. */
		configASSERT(pcParameter);

		/* Return the parameter string. */
		memset(pcWriteBuffer, 0x00, xWriteBufferLen);
		strncpy((char*) pcWriteBuffer, (const char*) pcParameter, xParameterStringLength);
		strncat((char*) pcWriteBuffer, "\r\n", xWriteBufferLen - strlen((char*) pcWriteBuffer) - 1);
	}

	/* Update return value and parameter index */
	if (lParameterNumber == echoCommand.cExpectedNumberOfParameters) {
		/* If this is the last parameter then there are no more strings to return after this one. */
		xReturn = pdFALSE;
		lParameterNumber = 0;
	} else {
		/* There are more parameters to return after this one. */
		xReturn = pdTRUE;
		lParameterNumber++;
	}

	return xReturn;
}

/**
 * @brief  Implements the CLI command to echo a specific amount of data (size specified by parameter)
 * @param  pcWriteBuffer : Reference to output buffer
 * @param  xWriteBufferLen : Size of output buffer
 * @param  pcCommandString : Command line string
 * @retval pdTRUE if more data follows, pdFALSE if command activity finished
 */
static portBASE_TYPE CLIEchoData(int8_t* pcWriteBuffer, size_t xWriteBufferLen, const int8_t* pcCommandString) {
	int8_t *pcParameter;
	portBASE_TYPE xParameterStringLength, xReturn;
	static portBASE_TYPE lParameterNumber = 0;

	/* Check the write buffer is not NULL */
	configASSERT(pcWriteBuffer);

	if (lParameterNumber == 0) {
		/* The first time the function is called after the command has been
		 entered just a header string is returned. */
		strncpy((char*) pcWriteBuffer, "Received data:\r\n", xWriteBufferLen);
	} else if (lParameterNumber == 1) {
		/* Obtain the parameter string. */
		pcParameter = (int8_t *) FreeRTOS_CLIGetParameter(pcCommandString, /* The command string itself. */
		lParameterNumber, /* Return the next parameter. */
		&xParameterStringLength /* Store the parameter string length. */
		);

		/* Sanity check something was returned. */
		configASSERT(pcParameter);

		// Convert pcParameter string to equivalent int to get the length of the following data
		int dataLength = atoi((char*) pcParameter);

		/* Check that data length is a positive integer and within buffer bounds */
		if (!IS_POS(dataLength))
			return pdFALSE;

		memset(pcWriteBuffer, 0x00, xWriteBufferLen);
		int previousRxBufferCount = -1; // Init to -1 so that while loop is iterated at least once

		/* Check that new data is being received */
		while (previousRxBufferCount != USBCOMRxFIFOBuffer.count) {
			if (dataLength <= USBCOMRxFIFOBuffer.count) {
				/* Read out the data */
				ErrorStatus bufferStatus = SUCCESS;
				uint16_t i = 0;
				uint8_t getByte;
				while (bufferStatus == SUCCESS && i < dataLength && i <= xWriteBufferLen) {
					bufferStatus = FIFOBufferGetByte(&USBCOMRxFIFOBuffer, &getByte);

					if (bufferStatus == SUCCESS)
						pcWriteBuffer[i] = getByte;

					i++;
				}

				/* If there is data left in the buffer, it is likely the next command to be handled by the CLI.
				 * Give semaphore to wake up USB RX thread to start handling this. */
				if (USBCOMRxFIFOBuffer.count > 0)
					xSemaphoreGive(USBCOMRxDataSem);

				previousRxBufferCount = USBCOMRxFIFOBuffer.count; // Set this to exit while loop
			} else {
				previousRxBufferCount = USBCOMRxFIFOBuffer.count;
				/*/ Pend on USBComRxDataSem for MAX_DATA_TRANSFER_DELAY while waiting for data to enter RX buffer */
				if (pdPASS != xSemaphoreTake(USBCOMRxDataSem, MAX_DATA_TRANSFER_DELAY)) {
					memset(pcWriteBuffer, 0x00, xWriteBufferLen);
					strncpy((char*) pcWriteBuffer, "Data transmission timed out.\r\n", xWriteBufferLen);
				}
			}
		}
	} else {
		/* Return new line */
		memset(pcWriteBuffer, 0x00, xWriteBufferLen);
		strncpy((char*) pcWriteBuffer, "\r\n", xWriteBufferLen);
	}

	/* Update return value and parameter index */
	if (lParameterNumber == echoDataCommand.cExpectedNumberOfParameters + 1) // Added +1 to output \r\n
			{
		/* If this is the last of the parameters then there are no more strings to return after this one. */
		xReturn = pdFALSE;
		lParameterNumber = 0;
	} else {
		/* There are more parameters/data to return after this one. */
		xReturn = pdTRUE;
		lParameterNumber++;
	}

	return xReturn;
}

/**
 * @brief  Implements the CLI command to start receiver calibration
 * @param  pcWriteBuffer : Reference to output buffer
 * @param  xWriteBufferLen : Size of output buffer
 * @param  pcCommandString : Command line string
 * @retval pdTRUE if more data follows, pdFALSE if command activity finished
 */
static portBASE_TYPE CLIStartReceiverCalibration(int8_t* pcWriteBuffer, size_t xWriteBufferLen,
		const int8_t* pcCommandString) {
	int8_t* pcParameter;
	portBASE_TYPE xParameterStringLength;
	portBASE_TYPE lParameterNumber = 0;

	/* Empty pcWriteBuffer so no strange output is sent as command response */
	memset(pcWriteBuffer, 0x00, xWriteBufferLen);

	lParameterNumber++;

	/* Obtain the parameter string. */
	pcParameter = (int8_t *) FreeRTOS_CLIGetParameter(pcCommandString, /* The command string itself. */
			lParameterNumber, /* Return the next parameter. */
			&xParameterStringLength /* Store the parameter string length. */
	);

	/* Sanity check something was returned. */
	configASSERT(pcParameter);

	/* Get the current receiver values */
	if(pcParameter[0] == 'n')
		SetReceiverPrintSamplingSerialization(NO_SERIALIZATION);
	else if(pcParameter[0] == 'p')
		SetReceiverPrintSamplingSerialization(PROTOBUFFER_SERIALIZATION);

	/* Start the receiver calibration procedure */
	if (StartReceiverCalibration())
		strncpy((char*) pcWriteBuffer,
				"RC receiver calibration started. Please saturate all RC transmitter control sticks and toggle switches.\r\n",
				xWriteBufferLen);
	else
		strncpy((char*) pcWriteBuffer, "RC receiver calibration could not be started.\r\n", xWriteBufferLen);

	/* Return false to indicate command activity finished */
	return pdFALSE;
}

/**
 * @brief  Implements the CLI command to stop receiver calibration
 * @param  pcWriteBuffer : Reference to output buffer
 * @param  xWriteBufferLen : Size of output buffer
 * @param  pcCommandString : Command line string
 * @retval pdTRUE if more data follows, pdFALSE if command activity finished
 */
static portBASE_TYPE CLIStopReceiverCalibration(int8_t* pcWriteBuffer, size_t xWriteBufferLen,
		const int8_t* pcCommandString) {
	/* Remove compile time warnings about unused parameters, and check the write buffer is not NULL */
	(void) pcCommandString;
	configASSERT(pcWriteBuffer);

	/* Stop the receiver calibration procedure */
	ReceiverErrorStatus rcCalStatus = StopReceiverCalibration();
	strncpy((char*) pcWriteBuffer, "RC receiver calibration stopped\r\n", xWriteBufferLen);
	if (rcCalStatus)
		strncat((char*) pcWriteBuffer, "RC receiver calibration successful\r\n",
				xWriteBufferLen - strlen((char*) pcWriteBuffer) - 1);
	else
		strncat((char*) pcWriteBuffer, "RC receiver calibration failed\r\n",
				xWriteBufferLen - strlen((char*) pcWriteBuffer) - 1);

	/* Return false to indicate command activity finished */
	return pdFALSE;
}

/**
 * @brief  Implements the CLI command to reset receiver calibration to default values
 * @param  pcWriteBuffer : Reference to output buffer
 * @param  xWriteBufferLen : Size of output buffer
 * @param  pcCommandString : Command line string
 * @retval pdTRUE if more data follows, pdFALSE if command activity finished
 */
static portBASE_TYPE CLIResetReceiverCalibration(int8_t* pcWriteBuffer, size_t xWriteBufferLen,
		const int8_t* pcCommandString) {
	/* Remove compile time warnings about unused parameters, and check the write buffer is not NULL */
	(void) pcCommandString;
	configASSERT(pcWriteBuffer);

	/* Resets calibration values to default */
	ResetReceiverCalibrationValues();
	strncpy((char*) pcWriteBuffer, "RC receiver calibration set to default values.\r\n", xWriteBufferLen);

	/* Return false to indicate command activity finished */
	return pdFALSE;
}

/**
 * @brief  Implements the CLI command to print receiver values with or without serialization
 * @param  pcWriteBuffer : Reference to output buffer
 * @param  xWriteBufferLen : Size of output buffer
 * @param  pcCommandString : Command line string
 * @retval pdTRUE if more data follows, pdFALSE if command activity finished
 */
static portBASE_TYPE CLIGetReceiver(int8_t *pcWriteBuffer, size_t xWriteBufferLen, const int8_t *pcCommandString) {
	int8_t* pcParameter;
	portBASE_TYPE xParameterStringLength;
	portBASE_TYPE lParameterNumber = 0;

	/* Empty pcWriteBuffer so no strange output is sent as command response */
	memset(pcWriteBuffer, 0x00, xWriteBufferLen);

	lParameterNumber++;

	/* Obtain the parameter string. */
	pcParameter = (int8_t *) FreeRTOS_CLIGetParameter(pcCommandString, /* The command string itself. */
			lParameterNumber, /* Return the next parameter. */
			&xParameterStringLength /* Store the parameter string length. */
	);

	/* Sanity check something was returned. */
	configASSERT(pcParameter);

	/* Get the current receiver values */
	if(pcParameter[0] == 'n')
		PrintReceiverValues(NO_SERIALIZATION);
	else if(pcParameter[0] == 'p')
		PrintReceiverValues(PROTOBUFFER_SERIALIZATION);

	/* Return false to indicate command activity finished */
	return pdFALSE;
}

/**
 * @brief  Implements the CLI command to print receiver calibration values
 * @param  pcWriteBuffer : Reference to output buffer
 * @param  xWriteBufferLen : Size of output buffer
 * @param  pcCommandString : Command line string
 * @retval pdTRUE if more data follows, pdFALSE if command activity finished
 */
static portBASE_TYPE CLIGetReceiverCalibration(int8_t *pcWriteBuffer, size_t xWriteBufferLen,
		const int8_t *pcCommandString) {

	static uint8_t currentChannelPrint = 0;

	/* Remove compile time warnings about unused parameters, and check the
	 write buffer is not NULL */
	(void) pcCommandString;
	configASSERT(pcWriteBuffer);
	memset(pcWriteBuffer, 0x00, xWriteBufferLen);

	/* Get the current receiver values */
	switch (currentChannelPrint) {
	case 0:
		strncpy((char*) pcWriteBuffer,
				"Receiver channel calibration values:\r\nNOTE: Values are specified in timer ticks.\r\n",
				xWriteBufferLen);
		break;
	case 1:
		snprintf((char*) pcWriteBuffer, xWriteBufferLen,
				"Throttle Max: %u\nThrottle Mid: %u\nThrottle Min: %u\nAileron Max: %u\nAileron Mid: %u\nAileron Min: %u\nElevator Max: %u\nElevator Mid: %u\nElevator Min: %u\nRudder Max: %u\nRudder Mid: %u\nRudder Min: %u\n",
				GetThrottleReceiverCalibrationMaxValue(), GetThrottleReceiverCalibrationMidValue(), GetThrottleReceiverCalibrationMinValue(),
				GetAileronReceiverCalibrationMaxValue(), GetAileronReceiverCalibrationMidValue(), GetAileronReceiverCalibrationMinValue(),
				GetElevatorReceiverCalibrationMaxValue(), GetElevatorReceiverCalibrationMidValue(), GetElevatorReceiverCalibrationMinValue(),
				GetRudderReceiverCalibrationMaxValue(), GetRudderReceiverCalibrationMidValue(), GetRudderReceiverCalibrationMinValue());
		break;
	case 2:
		snprintf((char*) pcWriteBuffer, xWriteBufferLen,
				"Gear Max: %u\nGear Mid: %u\nGear Min: %u\nAux1 Max: %u\nAux1 Mid: %u\nAux1 Min: %u\n\r\n",
				GetGearReceiverCalibrationMaxValue(), GetGearReceiverCalibrationMidValue(), GetGearReceiverCalibrationMinValue(),
				GetAux1ReceiverCalibrationMaxValue(), GetAux1ReceiverCalibrationMidValue(), GetAux1ReceiverCalibrationMinValue());
		break;
	default:
		// memset(pcWriteBuffer, 0x00, xWriteBufferLen);
		strncpy((char*) pcWriteBuffer, "\r\n", xWriteBufferLen);
		/* Reset receiver print iteration number*/
		currentChannelPrint = 0;
		/* Return false to indicate command activity finished */
		return pdFALSE;
	}

	currentChannelPrint++;
	/* Return true to indicate command activity not yet completed */
	return pdTRUE;
}

/**
 * @brief  Starts receiver sampling for a specified sample time and duration
 * @param  pcWriteBuffer : Reference to output buffer
 * @param  xWriteBufferLen : Size of output buffer
 * @param  pcCommandString : Command line string
 * @retval pdTRUE if more data follows, pdFALSE if command activity finished
 */
static portBASE_TYPE CLIStartReceiverSampling(int8_t* pcWriteBuffer, size_t xWriteBufferLen,
		const int8_t* pcCommandString) {
	int8_t* pcParameter;
	portBASE_TYPE xParameterStringLength, xReturn;
	static portBASE_TYPE lParameterNumber = 0;

	/* Check the write buffer is not NULL */
	configASSERT(pcWriteBuffer);

	if (lParameterNumber == 0) {
		/* The first time the function is called after the command has been entered just a header string is returned. */
		strncpy((char*) pcWriteBuffer, "Starting print sampling of receiver values\r\n", xWriteBufferLen);
	} else {
		uint16_t receiverSampleTime;
		uint16_t receiverSampleDuration;

		/* Obtain the parameter string */
		pcParameter = (int8_t*) FreeRTOS_CLIGetParameter(pcCommandString, /* The command string itself. */
		lParameterNumber, /* Return the next parameter. */
		&xParameterStringLength /* Store the parameter string length. */
		);

		/* Sanity check something was returned. */
		configASSERT(pcParameter);

		strncpy((char*) pcWriteBuffer, "Sample time (ms): ", xWriteBufferLen);

		size_t paramMaxSize;
		if ((unsigned long) xParameterStringLength > xWriteBufferLen - strlen((char*) pcWriteBuffer) - 1)
			paramMaxSize = xWriteBufferLen - strlen((char*) pcWriteBuffer) - 1;
		else
			paramMaxSize = xParameterStringLength;

		strncat((char*) pcWriteBuffer, (char*) pcParameter, paramMaxSize);
		strncat((char*) pcWriteBuffer, "\r\n", xWriteBufferLen - strlen((char*) pcWriteBuffer) - 1);

		receiverSampleTime = atoi((char*) pcParameter);

		lParameterNumber++;

		pcParameter = (int8_t*) FreeRTOS_CLIGetParameter(pcCommandString, /* The command string itself. */
		lParameterNumber, /* Return the next parameter. */
		&xParameterStringLength /* Store the parameter string length. */);

		/* Sanity check something was returned. */
		configASSERT(pcParameter);

		strncat((char*) pcWriteBuffer, "Duration (s): ", xWriteBufferLen - strlen((char*) pcWriteBuffer) - 1);

		if ((unsigned long) xParameterStringLength > xWriteBufferLen - strlen((char*) pcWriteBuffer) - 1)
			paramMaxSize = xWriteBufferLen - strlen((char*) pcWriteBuffer) - 1;
		else
			paramMaxSize = xParameterStringLength;

		strncat((char*) pcWriteBuffer, (char*) pcParameter, paramMaxSize);
		strncat((char*) pcWriteBuffer, "\n\r\n", xWriteBufferLen - strlen((char*) pcWriteBuffer) - 1);

		receiverSampleDuration = atoi((char*) pcParameter);

		lParameterNumber++;

		pcParameter = (int8_t*) FreeRTOS_CLIGetParameter(pcCommandString, /* The command string itself. */
				lParameterNumber, /* Return the next parameter. */
				&xParameterStringLength /* Store the parameter string length. */);

		/* Sanity check something was returned. */
		configASSERT(pcParameter);

		/* Set serialization and start the receiver value sampling task */
		if (pcParameter[0] == 'n') {
			SetReceiverPrintSamplingSerialization(NO_SERIALIZATION);
		} else if (pcParameter[0] == 'p') {
			SetReceiverPrintSamplingSerialization(PROTOBUFFER_SERIALIZATION);
		}
		StartReceiverSamplingTask(receiverSampleTime, receiverSampleDuration);
	}

	/* Update return value and parameter index */
	if (lParameterNumber == startReceiverSamplingCommand.cExpectedNumberOfParameters) {
		/* If this is the last parameter then there are no more strings to return after this one. */
		xReturn = pdFALSE;
		lParameterNumber = 0;
	} else {
		/* There are more parameters to return after this one. */
		xReturn = pdTRUE;
		lParameterNumber++;
	}

	return xReturn;
}

/**
 * @brief  Stops printing of receiver sample values
 * @param  pcWriteBuffer : Reference to output buffer
 * @param  xWriteBufferLen : Size of output buffer
 * @param  pcCommandString : Command line string
 * @retval pdTRUE if more data follows, pdFALSE if command activity finished
 */
static portBASE_TYPE CLIStopReceiverSampling(int8_t* pcWriteBuffer, size_t xWriteBufferLen,
		const int8_t* pcCommandString) {
	/* Remove compile time warnings about unused parameters, and check the
	 write buffer is not NULL */
	(void) pcCommandString;
	configASSERT(pcWriteBuffer);

	strncpy((char*) pcWriteBuffer, "Stopping printing of receiver sample values...\r\n", xWriteBufferLen);

	/* Stop the receiver printing task */
	StopReceiverSamplingTask();

	return pdFALSE;
}

/**
 * @brief  Implements CLI command to print the last sampled sensor values
 * @param  pcWriteBuffer : Reference to output buffer
 * @param  xWriteBufferLen : Size of output buffer
 * @param  pcCommandString : Command line string
 * @retval pdTRUE if more data follows, pdFALSE if command activity finished
 */
static portBASE_TYPE CLIGetSensors(int8_t* pcWriteBuffer, size_t xWriteBufferLen, const int8_t* pcCommandString) {
	/* Remove compile time warnings about unused parameters, and check the write buffer is not NULL */
	int8_t* pcParameter;
	portBASE_TYPE xParameterStringLength;
	portBASE_TYPE lParameterNumber = 0;

	/* Empty pcWriteBuffer so no strange output is sent as command response */
	configASSERT(pcWriteBuffer);
	memset(pcWriteBuffer, 0x00, xWriteBufferLen);

	lParameterNumber++;

	/* Obtain the parameter string. */
	pcParameter = (int8_t *) FreeRTOS_CLIGetParameter(pcCommandString, /* The command string itself. */
			lParameterNumber, /* Return the next parameter. */
			&xParameterStringLength /* Store the parameter string length. */
	);

	/* Get the current sensor values */
	if(pcParameter[0] == 'n')
		PrintSensorValues(NO_SERIALIZATION);
	else if(pcParameter[0] == 'p')
		PrintSensorValues(PROTOBUFFER_SERIALIZATION);

	return pdFALSE;
}

/**
 * @brief  Starts sensor sampling for a specified sample time and duration
 * @param  pcWriteBuffer : Reference to output buffer
 * @param  xWriteBufferLen : Size of output buffer
 * @param  pcCommandString : Command line string
 * @retval pdTRUE if more data follows, pdFALSE if command activity finished
 */
static portBASE_TYPE CLIStartSensorSampling(int8_t* pcWriteBuffer, size_t xWriteBufferLen,
		const int8_t* pcCommandString) {
	int8_t* pcParameter;
	portBASE_TYPE xParameterStringLength, xReturn;
	static portBASE_TYPE lParameterNumber = 0;
	SerializationType_TypeDef serialisationType = NO_SERIALIZATION;
	/* Check the write buffer is not NULL */
	configASSERT(pcWriteBuffer);

	if (lParameterNumber == 0) {
		/* The first time the function is called after the command has been entered just a header string is returned. */
		strncpy((char*) pcWriteBuffer, "Starting print sampling of sensor values...\r\n", xWriteBufferLen);
	} else {
		uint16_t sensorSampleTime;
		uint16_t sensorSampleDuration;

		/* Obtain the parameter string */
		pcParameter = (int8_t*) FreeRTOS_CLIGetParameter(pcCommandString, /* The command string itself. */
		lParameterNumber, /* Return the next parameter. */
		&xParameterStringLength /* Store the parameter string length. */
		);

		/* Sanity check something was returned. */
		configASSERT(pcParameter);

		strncpy((char*) pcWriteBuffer, "Sample time (ms): ", xWriteBufferLen);

		size_t paramMaxSize;
		if ((unsigned long) xParameterStringLength > xWriteBufferLen - strlen((char*) pcWriteBuffer) - 1)
			paramMaxSize = xWriteBufferLen - strlen((char*) pcWriteBuffer) - 1;
		else
			paramMaxSize = xParameterStringLength;

		strncat((char*) pcWriteBuffer, (char*) pcParameter, paramMaxSize);
		strncat((char*) pcWriteBuffer, "\r\n", xWriteBufferLen - strlen((char*) pcWriteBuffer) - 1);

		sensorSampleTime = atoi((char*) pcParameter);

		lParameterNumber++;

		pcParameter = (int8_t*) FreeRTOS_CLIGetParameter(pcCommandString, /* The command string itself. */
		lParameterNumber, /* Return the next parameter. */
		&xParameterStringLength /* Store the parameter string length. */);

		/* Sanity check something was returned. */
		configASSERT(pcParameter);

		strncat((char*) pcWriteBuffer, "Duration (s): ", xWriteBufferLen - strlen((char*) pcWriteBuffer) - 1);

		if ((unsigned long) xParameterStringLength > xWriteBufferLen - strlen((char*) pcWriteBuffer) - 1)
			paramMaxSize = xWriteBufferLen - strlen((char*) pcWriteBuffer) - 1;
		else
			paramMaxSize = xParameterStringLength;

		strncat((char*) pcWriteBuffer, (char*) pcParameter, paramMaxSize);
		strncat((char*) pcWriteBuffer, "\n\r\n", xWriteBufferLen - strlen((char*) pcWriteBuffer) - 1);

		sensorSampleDuration = atoi((char*) pcParameter);

		lParameterNumber++;

		pcParameter = (int8_t*) FreeRTOS_CLIGetParameter(pcCommandString, /* The command string itself. */
				lParameterNumber, /* Return the next parameter. */
				&xParameterStringLength /* Store the parameter string length. */);

		/* Sanity check something was returned. */
		configASSERT(pcParameter);

		/* Set serialization and start the receiver value sampling task */

    switch (pcParameter[0]) {
      case 'n':
        serialisationType = NO_SERIALIZATION;
        break;
      case 'p':
        serialisationType = PROTOBUFFER_SERIALIZATION;
        break;
		 case 'c':
       serialisationType = CALIBRATION_SERIALIZATION;
       break;
    }

    SetSensorPrintSamplingSerialization(serialisationType);
		/* Start the sensor sample printing task */
		StartSensorSamplingTask(sensorSampleTime, sensorSampleDuration);
	}

	/* Update return value and parameter index */
	if (lParameterNumber == startSensorSamplingCommand.cExpectedNumberOfParameters) {
		/* If this is the last parameter then there are no more strings to return after this one. */
		xReturn = pdFALSE;
		lParameterNumber = 0;
	} else {
		/* There are more parameters to return after this one. */
		xReturn = pdTRUE;
		lParameterNumber++;
	}

	return xReturn;
}

/**
 * @brief  Stops printing of sensor sample values
 * @param  pcWriteBuffer : Reference to output buffer
 * @param  xWriteBufferLen : Size of output buffer
 * @param  pcCommandString : Command line string
 * @retval pdTRUE if more data follows, pdFALSE if command activity finished
 */
static portBASE_TYPE CLIStopSensorSampling(int8_t* pcWriteBuffer, size_t xWriteBufferLen, const int8_t* pcCommandString) {
	/* Remove compile time warnings about unused parameters, and check the write buffer is not NULL */
	(void) pcCommandString;
	configASSERT(pcWriteBuffer);

	strncpy((char*) pcWriteBuffer, "Stopping printing of sensor sample values...\r\n", xWriteBufferLen);

	/* Stop the sensor sample printing task */
	StopSensorSamplingTask();

	return pdFALSE;
}

/**
 * Starts magnetometer calibration procedure.
 */
static portBASE_TYPE CLIStartAccMagMtrCalibration(int8_t *pcWriteBuffer, size_t xWriteBufferLen, const int8_t *pcCommandString) {
  (void) pcCommandString;
  configASSERT(pcWriteBuffer);

  strncpy((char*) pcWriteBuffer, "Starting Acc/Mag meter parameters "
      "not applied to acc or mag values ...\r\n", xWriteBufferLen);

  StartAccMagMtrCalibration(ACCMAG_CALIBRATION_SAMPLES_N);
  return pdFALSE; /* false indicates CLI activity completed */
}

/**
 * @brief  Implements CLI command to print the last control signal values sent to the motors
 * @param  pcWriteBuffer : Reference to output buffer
 * @param  xWriteBufferLen : Size of output buffer
 * @param  pcCommandString : Command line string
 * @retval pdTRUE if more data follows, pdFALSE if command activity finished
 */
static portBASE_TYPE CLIGetMotorValues(int8_t* pcWriteBuffer, size_t xWriteBufferLen, const int8_t* pcCommandString) {
	int8_t* pcParameter;
	portBASE_TYPE xParameterStringLength;
	portBASE_TYPE lParameterNumber = 0;

	configASSERT(pcWriteBuffer);

	/* Empty pcWriteBuffer so no strange output is sent as command response */
	memset(pcWriteBuffer, 0x00, xWriteBufferLen);

	lParameterNumber++;

	/* Obtain the parameter string. */
	pcParameter = (int8_t *) FreeRTOS_CLIGetParameter(pcCommandString, /* The command string itself. */
			lParameterNumber, /* Return the next parameter. */
			&xParameterStringLength /* Store the parameter string length. */
	);

	/* Sanity check something was returned. */
	configASSERT(pcParameter);

	/* Get the current receiver values */
	if(pcParameter[0] == 'n')
		PrintMotorControlValues(NO_SERIALIZATION);
	else if(pcParameter[0] == 'p')
		PrintMotorControlValues(PROTOBUFFER_SERIALIZATION);

	return pdFALSE;
}

/**
 * @brief  Starts sensor sampling for a specified sample time and duration
 * @param  pcWriteBuffer : Reference to output buffer
 * @param  xWriteBufferLen : Size of output buffer
 * @param  pcCommandString : Command line string
 * @retval pdTRUE if more data follows, pdFALSE if command activity finished
 */
static portBASE_TYPE CLIStartMotorSampling(int8_t* pcWriteBuffer, size_t xWriteBufferLen, const int8_t* pcCommandString) {
	int8_t* pcParameter;
	portBASE_TYPE xParameterStringLength, xReturn;
	static portBASE_TYPE lParameterNumber = 0;

	/* Check the write buffer is not NULL */
	configASSERT(pcWriteBuffer);

	if (lParameterNumber == 0) {
		/* The first time the function is called after the command has been entered just a header string is returned. */
		strncpy((char*) pcWriteBuffer, "Starting print sampling of motor control signal values...\r\n", xWriteBufferLen);
	} else {
		uint16_t motorSampleTime;
		uint16_t motorSampleDuration;

		/* Obtain the parameter string */
		pcParameter = (int8_t*) FreeRTOS_CLIGetParameter(pcCommandString, /* The command string itself. */
		lParameterNumber, /* Return the next parameter. */
		&xParameterStringLength /* Store the parameter string length. */
		);

		/* Sanity check something was returned. */
		configASSERT(pcParameter);

		strncpy((char*) pcWriteBuffer, "Sample time (ms): ", xWriteBufferLen);

		size_t paramMaxSize;
		if ((unsigned long) xParameterStringLength > xWriteBufferLen - strlen((char*) pcWriteBuffer) - 1)
			paramMaxSize = xWriteBufferLen - strlen((char*) pcWriteBuffer) - 1;
		else
			paramMaxSize = xParameterStringLength;

		strncat((char*) pcWriteBuffer, (char*) pcParameter, paramMaxSize);
		strncat((char*) pcWriteBuffer, "\r\n", xWriteBufferLen - strlen((char*) pcWriteBuffer) - 1);

		motorSampleTime = atoi((char*) pcParameter);

		lParameterNumber++;

		pcParameter = (int8_t*) FreeRTOS_CLIGetParameter(pcCommandString, /* The command string itself. */
		lParameterNumber, /* Return the next parameter. */
		&xParameterStringLength /* Store the parameter string length. */);

		/* Sanity check something was returned. */
		configASSERT(pcParameter);

		strncat((char*) pcWriteBuffer, "Duration (s): ", xWriteBufferLen - strlen((char*) pcWriteBuffer) - 1);

		if ((unsigned long) xParameterStringLength > xWriteBufferLen - strlen((char*) pcWriteBuffer) - 1)
			paramMaxSize = xWriteBufferLen - strlen((char*) pcWriteBuffer) - 1;
		else
			paramMaxSize = xParameterStringLength;

		strncat((char*) pcWriteBuffer, (char*) pcParameter, paramMaxSize);
		strncat((char*) pcWriteBuffer, "\n\r\n", xWriteBufferLen - strlen((char*) pcWriteBuffer) - 1);

		motorSampleDuration = atoi((char*) pcParameter);

		lParameterNumber++;

		pcParameter = (int8_t*) FreeRTOS_CLIGetParameter(pcCommandString, /* The command string itself. */
		lParameterNumber, /* Return the next parameter. */
		&xParameterStringLength /* Store the parameter string length. */);

		/* Sanity check something was returned. */
		configASSERT(pcParameter);

		/* Set serialization and start the motor control sampling task */
		if (pcParameter[0] == 'n') {
			SetMotorPrintSamplingSerialization(NO_SERIALIZATION);
		} else if (pcParameter[0] == 'p') {
			SetMotorPrintSamplingSerialization(PROTOBUFFER_SERIALIZATION);
		}

		StartMotorControlSamplingTask(motorSampleTime, motorSampleDuration);
	}

	/* Update return value and parameter index */
	if (lParameterNumber == startMotorSamplingCommand.cExpectedNumberOfParameters) {
		/* If this is the last parameter then there are no more strings to return after this one. */
		xReturn = pdFALSE;
		lParameterNumber = 0;
	} else {
		/* There are more parameters to return after this one. */
		xReturn = pdTRUE;
		lParameterNumber++;
	}

	return xReturn;
}

/**
 * @brief  Stops printing of motor control signal sample values
 * @param  pcWriteBuffer : Reference to output buffer
 * @param  xWriteBufferLen : Size of output buffer
 * @param  pcCommandString : Command line string
 * @retval pdTRUE if more data follows, pdFALSE if command activity finished
 */
static portBASE_TYPE CLIStopMotorSampling(int8_t* pcWriteBuffer, size_t xWriteBufferLen, const int8_t* pcCommandString) {
	/* Remove compile time warnings about unused parameters, and check the write buffer is not NULL */
	(void) pcCommandString;
	configASSERT(pcWriteBuffer);

	strncpy((char*) pcWriteBuffer, "Stopping printing of sensor sample values...\r\n", xWriteBufferLen);

	/* Stop the motor control sample printing task */
	StopMotorControlSamplingTask();

	return pdFALSE;
}

/**
 * @brief  Implements "about" command, prints system information
 * @param  pcWriteBuffer : Reference to output buffer
 * @param  xWriteBufferLen : Size of output buffer
 * @param  pcCommandString : Command line string
 * @retval pdTRUE if more data follows, pdFALSE if command activity finished
 */
static portBASE_TYPE CLIAbout(int8_t* pcWriteBuffer, size_t xWriteBufferLen, const int8_t* pcCommandString) {
	/* Remove compile time warnings about unused parameters, and check the write buffer is not NULL */
	(void) pcCommandString;
	configASSERT(pcWriteBuffer);

	strncpy((char*) pcWriteBuffer,
			"Dragonfly\nThe Dragonfly system is developed at AF Consult in Malmoe, Sweden. It is designed to control a quadrotor UAV.\n\nVersion:",
			xWriteBufferLen);
	strncat((char*) pcWriteBuffer, DF_FCB_VERSION, xWriteBufferLen - strlen((char*) pcWriteBuffer) - 1);
	strncat((char*) pcWriteBuffer, "\r\n", xWriteBufferLen - strlen((char*) pcWriteBuffer) - 1);

	return pdFALSE;
}

/**
 * @brief  Implements "systime" command, prints system up time
 * @param  pcWriteBuffer : Reference to output buffer
 * @param  xWriteBufferLen : Size of output buffer
 * @param  pcCommandString : Command line string
 * @retval pdTRUE if more data follows, pdFALSE if command activity finished
 */
static portBASE_TYPE CLISysTime(int8_t* pcWriteBuffer, size_t xWriteBufferLen, const int8_t* pcCommandString) {
	/* Remove compile time warnings about unused parameters, and check the write buffer is not NULL */
	(void) pcCommandString;
	configASSERT(pcWriteBuffer);

	snprintf((char*) pcWriteBuffer, xWriteBufferLen - strlen((char*) pcWriteBuffer) - 1, "System time [ms]: %u\r\n",
			(unsigned int) HAL_GetTick());

	return pdFALSE;
}

/**
 * @brief  Implements "get-flight-mode" command, prints current flight control mode
 * @param  pcWriteBuffer : Reference to output buffer
 * @param  xWriteBufferLen : Size of output buffer
 * @param  pcCommandString : Command line string
 * @retval pdTRUE if more data follows, pdFALSE if command activity finished
 */
static portBASE_TYPE CLIGetFlightMode(int8_t* pcWriteBuffer, size_t xWriteBufferLen, const int8_t* pcCommandString) {
	/* Remove compile time warnings about unused parameters, and check the write buffer is not NULL */
	(void) pcCommandString;
	configASSERT(pcWriteBuffer);

	strncpy((char*) pcWriteBuffer, "Flight mode: ", xWriteBufferLen);

	switch(GetFlightControlMode()) {
	case FLIGHT_CONTROL_IDLE:
		strncat((char*) pcWriteBuffer, "IDLE", xWriteBufferLen - strlen((char*) pcWriteBuffer) - 1);
		break;
	case FLIGHT_CONTROL_RAW:
		strncat((char*) pcWriteBuffer, "RAW", xWriteBufferLen - strlen((char*) pcWriteBuffer) - 1);
		break;
	case FLIGHT_CONTROL_PID:
		strncat((char*) pcWriteBuffer, "PID", xWriteBufferLen - strlen((char*) pcWriteBuffer) - 1);
		break;
	default:
		strncat((char*) pcWriteBuffer, "UNKNOWN", xWriteBufferLen - strlen((char*) pcWriteBuffer) - 1);
		break;
	}

	strncat((char*) pcWriteBuffer, "\r\n", xWriteBufferLen - strlen((char*) pcWriteBuffer) - 1);

	return pdFALSE;
}

/**
 * @brief  Implements "get-ref-signals" command, prints current reference signals
 * @param  pcWriteBuffer : Reference to output buffer
 * @param  xWriteBufferLen : Size of output buffer
 * @param  pcCommandString : Command line string
 * @retval pdTRUE if more data follows, pdFALSE if command activity finished
 */
static portBASE_TYPE CLIGetRefSignals(int8_t* pcWriteBuffer, size_t xWriteBufferLen, const int8_t* pcCommandString) {
	/* Remove compile time warnings about unused parameters, and check the write buffer is not NULL */
	(void) pcCommandString;
	configASSERT(pcWriteBuffer);

	strncpy((char*) pcWriteBuffer, "Re: ", xWriteBufferLen);

	snprintf((char*) pcWriteBuffer, xWriteBufferLen,
			"Reference signals:\nZ velocity: %1.4f m/s\nRoll angle: %1.4f rad\nPitch angle: %1.4f rad\nYaw angular rate: %1.4f rad/s\n",
			GetZVelocityReferenceSignal(), GetRollAngleReferenceSignal(), GetPitchAngleReferenceSignal(), GetYawAngularRateReferenceSignal());

	return pdFALSE;
}

/**
 * @brief  Implements "task-status" command, prints task status
 * @param  pcWriteBuffer : Reference to output buffer
 * @param  xWriteBufferLen : Size of output buffer
 * @param  pcCommandString : Command line string
 * @retval pdTRUE if more data follows, pdFALSE if command activity finished
 */
static portBASE_TYPE CLITaskStatus(int8_t* pcWriteBuffer, size_t xWriteBufferLen, const int8_t* pcCommandString) {
	/* Remove compile time warnings about unused parameters, and check the write buffer is not NULL */
	(void) pcCommandString;
	configASSERT(pcWriteBuffer);

	strncpy((char*) pcWriteBuffer, "\nTask\t\t\t Abs Time\t % Time \tStack (rem b)\n", xWriteBufferLen);
	size_t len = strlen((char*) pcWriteBuffer);
	len += vTaskGetRunTimeStats(pcWriteBuffer + len, xWriteBufferLen-len);
	strncat((char*) pcWriteBuffer, "\n", xWriteBufferLen - len -1);

	return pdFALSE;
}

/**
 * @brief  Implements CLI command to print the last control signal values sent to the motors
 * @param  pcWriteBuffer : Reference to output buffer
 * @param  xWriteBufferLen : Size of output buffer
 * @param  pcCommandString : Command line string
 * @retval pdTRUE if more data follows, pdFALSE if command activity finished
 */
static portBASE_TYPE CLIGetStateValues(int8_t* pcWriteBuffer, size_t xWriteBufferLen, const int8_t* pcCommandString) {
	int8_t* pcParameter;
	portBASE_TYPE xParameterStringLength;
	portBASE_TYPE lParameterNumber = 0;

	configASSERT(pcWriteBuffer);

	/* Empty pcWriteBuffer so no strange output is sent as command response */
	memset(pcWriteBuffer, 0x00, xWriteBufferLen);

	lParameterNumber++;

	/* Obtain the parameter string. */
	pcParameter = (int8_t *) FreeRTOS_CLIGetParameter(pcCommandString, /* The command string itself. */
			lParameterNumber, /* Return the next parameter. */
			&xParameterStringLength /* Store the parameter string length. */
	);

	/* Sanity check something was returned. */
	configASSERT(pcParameter);

	/* Get the current receiver values */
	if(pcParameter[0] == 'n')
		PrintStateValues(NO_SERIALIZATION);
	else if(pcParameter[0] == 'p')
		PrintStateValues(PROTOBUFFER_SERIALIZATION);

	return pdFALSE;
}

/**
 * @brief  Starts state sampling for a specified sample time and duration
 * @param  pcWriteBuffer : Reference to output buffer
 * @param  xWriteBufferLen : Size of output buffer
 * @param  pcCommandString : Command line string
 * @retval pdTRUE if more data follows, pdFALSE if command activity finished
 */
static portBASE_TYPE CLIStartStateSampling(int8_t* pcWriteBuffer, size_t xWriteBufferLen, const int8_t* pcCommandString) {
	int8_t* pcParameter;
	portBASE_TYPE xParameterStringLength, xReturn;
	static portBASE_TYPE lParameterNumber = 0;

	/* Check the write buffer is not NULL */
	configASSERT(pcWriteBuffer);

	if (lParameterNumber == 0) {
		/* The first time the function is called after the command has been entered just a header string is returned. */
		strncpy((char*) pcWriteBuffer, "Starting print sampling of state values...\r\n", xWriteBufferLen);
	} else {
		uint16_t stateSampleTime;
		uint16_t stateSampleDuration;

		/* Obtain the parameter string */
		pcParameter = (int8_t*) FreeRTOS_CLIGetParameter(pcCommandString, /* The command string itself. */
		lParameterNumber, /* Return the next parameter. */
		&xParameterStringLength /* Store the parameter string length. */
		);

		/* Sanity check something was returned. */
		configASSERT(pcParameter);

		strncpy((char*) pcWriteBuffer, "Sample time (ms): ", xWriteBufferLen);

		size_t paramMaxSize;
		if ((unsigned long) xParameterStringLength > xWriteBufferLen - strlen((char*) pcWriteBuffer) - 1)
			paramMaxSize = xWriteBufferLen - strlen((char*) pcWriteBuffer) - 1;
		else
			paramMaxSize = xParameterStringLength;

		strncat((char*) pcWriteBuffer, (char*) pcParameter, paramMaxSize);
		strncat((char*) pcWriteBuffer, "\r\n", xWriteBufferLen - strlen((char*) pcWriteBuffer) - 1);

		stateSampleTime = atoi((char*) pcParameter);

		lParameterNumber++;

		pcParameter = (int8_t*) FreeRTOS_CLIGetParameter(pcCommandString, /* The command string itself. */
		lParameterNumber, /* Return the next parameter. */
		&xParameterStringLength /* Store the parameter string length. */);

		/* Sanity check something was returned. */
		configASSERT(pcParameter);

		strncat((char*) pcWriteBuffer, "Duration (s): ", xWriteBufferLen - strlen((char*) pcWriteBuffer) - 1);

		if ((unsigned long) xParameterStringLength > xWriteBufferLen - strlen((char*) pcWriteBuffer) - 1)
			paramMaxSize = xWriteBufferLen - strlen((char*) pcWriteBuffer) - 1;
		else
			paramMaxSize = xParameterStringLength;

		strncat((char*) pcWriteBuffer, (char*) pcParameter, paramMaxSize);
		strncat((char*) pcWriteBuffer, "\n\r\n", xWriteBufferLen - strlen((char*) pcWriteBuffer) - 1);

		stateSampleDuration = atoi((char*) pcParameter);

		lParameterNumber++;

		pcParameter = (int8_t*) FreeRTOS_CLIGetParameter(pcCommandString, /* The command string itself. */
		lParameterNumber, /* Return the next parameter. */
		&xParameterStringLength /* Store the parameter string length. */);

		/* Sanity check something was returned. */
		configASSERT(pcParameter);

		/* Set serialization and start the motor control sampling task */
		if (pcParameter[0] == 'n') {
			SetStatePrintSamplingSerialization(NO_SERIALIZATION);
		} else if (pcParameter[0] == 'p') {
			SetStatePrintSamplingSerialization(PROTOBUFFER_SERIALIZATION);
		}

		StartStateSamplingTask(stateSampleTime, stateSampleDuration);
	}

	/* Update return value and parameter index */
	if (lParameterNumber == startStateSamplingCommand.cExpectedNumberOfParameters) {
		/* If this is the last parameter then there are no more strings to return after this one. */
		xReturn = pdFALSE;
		lParameterNumber = 0;
	} else {
		/* There are more parameters to return after this one. */
		xReturn = pdTRUE;
		lParameterNumber++;
	}

	return xReturn;
}

/**
 * @brief  Stops printing of state sample values
 * @param  pcWriteBuffer : Reference to output buffer
 * @param  xWriteBufferLen : Size of output buffer
 * @param  pcCommandString : Command line string
 * @retval pdTRUE if more data follows, pdFALSE if command activity finished
 */
static portBASE_TYPE CLIStopStateSampling(int8_t* pcWriteBuffer, size_t xWriteBufferLen, const int8_t* pcCommandString) {
	/* Remove compile time warnings about unused parameters, and check the write buffer is not NULL */
	(void) pcCommandString;
	configASSERT(pcWriteBuffer);

	strncpy((char*) pcWriteBuffer, "Stopping printing of state sample values...\r\n", xWriteBufferLen);

	/* Stop the state sample printing task */
	StopStateSamplingTask();

	return pdFALSE;
}

/**
 * @}
 */

/**
 * @}
 */
/*****END OF FILE****/
=======
/******************************************************************************
 * @file    usb_com_cli.c
 * @brief   File contains functionality to use the USB CDC class with a
 *          Command Line Interface (CLI). Each command is associated with
 *          number of command parameters and a function which executes command
 *          activities. The CLI used is based on the FreeRTOS Plus CLI API.
 ******************************************************************************/

/* Includes ------------------------------------------------------------------*/
#include "usb_com_cli.h"

#include "main.h"
#include "dragonfly_fcb.pb.h"
#include "receiver.h"
#include "motor_control.h"
#include "flight_control.h"
#include "fifo_buffer.h"
#include "common.h"
#include "fcb_gyroscope.h"
#include "fcb_accelerometer_magnetometer.h"
#include "fcb_sensors.h"
#include "state_estimation.h"

#include <stdlib.h>
#include <string.h>
#include <stdarg.h>
#include <stdio.h>

#include "FreeRTOS.h"
#include "task.h"
#include "semphr.h"
#include "FreeRTOS_CLI.h"

/* Private typedef -----------------------------------------------------------*/
/* Private define ------------------------------------------------------------*/
#define MAX_DATA_TRANSFER_DELAY         2000 // [ms]

/* Private function prototypes -----------------------------------------------*/

/*
 * Function implements the "echo" command.
 */
static portBASE_TYPE CLIEcho(int8_t *pcWriteBuffer, size_t xWriteBufferLen, const int8_t *pcCommandString);

/*
 * Function implements the "echo-data" command.
 */
static portBASE_TYPE CLIEchoData(int8_t *pcWriteBuffer, size_t xWriteBufferLen, const int8_t *pcCommandString);

/*
 * Function implements the "start-receiver-calibration" command.
 */
static portBASE_TYPE CLIStartReceiverCalibration(int8_t *pcWriteBuffer, size_t xWriteBufferLen,
		const int8_t *pcCommandString);

/*
 * Function implements the "stop-receiver-calibration" command.
 */
static portBASE_TYPE CLIStopReceiverCalibration(int8_t *pcWriteBuffer, size_t xWriteBufferLen,
		const int8_t *pcCommandString);

/*
 * Function implements the "reset-receiver-calibration" command.
 */
static portBASE_TYPE CLIResetReceiverCalibration(int8_t *pcWriteBuffer, size_t xWriteBufferLen,
		const int8_t *pcCommandString);

/*
 * Function implements the "get-receiver" command.
 */
static portBASE_TYPE CLIGetReceiver(int8_t *pcWriteBuffer, size_t xWriteBufferLen, const int8_t *pcCommandString);

/*
 * Function implements the "get-receiver-calibration" command.
 */
static portBASE_TYPE CLIGetReceiverCalibration(int8_t *pcWriteBuffer, size_t xWriteBufferLen,
		const int8_t *pcCommandString);

/*
 * Function implements the "start-receiver-sampling" command.
 */
static portBASE_TYPE CLIStartReceiverSampling(int8_t *pcWriteBuffer, size_t xWriteBufferLen,
		const int8_t *pcCommandString);

/*
 * Function implements the "stop-receiver-sampling" command.
 */
static portBASE_TYPE CLIStopReceiverSampling(int8_t *pcWriteBuffer, size_t xWriteBufferLen,
		const int8_t *pcCommandString);

/*
 * Function implements the "get-sensors" command.
 */
static portBASE_TYPE CLIGetSensors(int8_t *pcWriteBuffer, size_t xWriteBufferLen, const int8_t *pcCommandString);

/*
 * Function implements the "start-sensor-sampling" command.
 */
static portBASE_TYPE CLIStartSensorSampling(int8_t *pcWriteBuffer, size_t xWriteBufferLen,
		const int8_t *pcCommandString);

/*
 * Function implements the "stop-sensor-sampling" command.
 */
static portBASE_TYPE CLIStopSensorSampling(int8_t *pcWriteBuffer, size_t xWriteBufferLen, const int8_t *pcCommandString);


/* Fcn implements "start-mag-calibration" CLI command. */
static portBASE_TYPE CLIStartMagnetometerCalibration(int8_t *pcWriteBuffer, size_t xWriteBufferLen, const int8_t *pcCommandString);

/*
 * Function implements the "get-motors" command.
 */
static portBASE_TYPE CLIGetMotorValues(int8_t *pcWriteBuffer, size_t xWriteBufferLen, const int8_t *pcCommandString);

/*
 * Function implements the "start-motor-sampling" command.
 */
static portBASE_TYPE CLIStartMotorSampling(int8_t *pcWriteBuffer, size_t xWriteBufferLen, const int8_t *pcCommandString);

/*
 * Function implements the "stop-motor-sampling" command.
 */
static portBASE_TYPE CLIStopMotorSampling(int8_t *pcWriteBuffer, size_t xWriteBufferLen, const int8_t *pcCommandString);

/*
 * Function implements the "about" command.
 */
static portBASE_TYPE CLIAbout(int8_t *pcWriteBuffer, size_t xWriteBufferLen, const int8_t *pcCommandString);

/*
 * Function implements the "systime" command.
 */
static portBASE_TYPE CLISysTime(int8_t* pcWriteBuffer, size_t xWriteBufferLen, const int8_t* pcCommandString);

/*
 * Function implements the "get-flight-mode" command.
 */
static portBASE_TYPE CLIGetFlightMode(int8_t* pcWriteBuffer, size_t xWriteBufferLen, const int8_t* pcCommandString);

/*
 * Function implements the "get-ref-signals" command.
 */
static portBASE_TYPE CLIGetRefSignals(int8_t* pcWriteBuffer, size_t xWriteBufferLen, const int8_t* pcCommandString);

/*
 * Function implements the "task-status" command.
 */
static portBASE_TYPE CLITaskStatus(int8_t* pcWriteBuffer, size_t xWriteBufferLen, const int8_t* pcCommandString);

/*
 * Function implements the "get-states" command.
 */
static portBASE_TYPE CLIGetStateValues(int8_t *pcWriteBuffer, size_t xWriteBufferLen, const int8_t *pcCommandString);

/*
 * Function implements the "start-state-sampling" command.
 */
static portBASE_TYPE CLIStartStateSampling(int8_t* pcWriteBuffer, size_t xWriteBufferLen, const int8_t* pcCommandString);

/*
 * Function implements the "stop-state-sampling" command.
 */
static portBASE_TYPE CLIStopStateSampling(int8_t* pcWriteBuffer, size_t xWriteBufferLen, const int8_t* pcCommandString);

/* Private variables ---------------------------------------------------------*/

/* Structure that defines the "echo" command line command. */
static const CLI_Command_Definition_t echoCommand = { (const int8_t * const ) "echo",
		(const int8_t * const ) "\r\necho <param>:\r\n Echoes one parameter\r\n", CLIEcho, /* The function to run. */
		1 /* Number of parameters expected */
};

/* Structure that defines the "echo-data" command line command. */
static const CLI_Command_Definition_t echoDataCommand = { (const int8_t * const ) "echo-data",
		(const int8_t * const ) "\r\necho-data <param:data size>:\r\n Echoes input data with size specified by command parameter\r\n",
		CLIEchoData, /* The function to run. */
		1 /* Number of parameters expected */
};

/* Structure that defines the "start-receiver-calibration" command line command. */
static const CLI_Command_Definition_t startReceiverCalibrationCommand = { (const int8_t * const ) "start-receiver-calibration",
		(const int8_t * const ) "\r\nstart-receiver-calibration <encoding>:\r\n Starts receiver calibration procedure with values printing with <encoding>  (n=none, p=proto)\r\n",
		CLIStartReceiverCalibration, /* The function to run. */
		1 /* Number of parameters expected */
};

/* Structure that defines the "stop-receiver-calibration" command line command. */
static const CLI_Command_Definition_t stopReceiverCalibrationCommand = { (const int8_t * const ) "stop-receiver-calibration",
		(const int8_t * const ) "\r\nstop-receiver-calibration:\r\n Stops receiver calibration procedure\r\n",
		CLIStopReceiverCalibration, /* The function to run. */
		0 /* Number of parameters expected */
};

/* Structure that defines the "reset-receiver-calibration" command line command. */
static const CLI_Command_Definition_t resetReceiverCalibrationCommand = { (const int8_t * const ) "reset-receiver-calibration",
		(const int8_t * const ) "\r\nreset-receiver-calibration:\r\n Resets receiver calibration to default values\r\n",
		CLIResetReceiverCalibration, /* The function to run. */
		0 /* Number of parameters expected */
};

/* Structure that defines the "get-receiver" command line command. */
static const CLI_Command_Definition_t getReceiverCommand = { (const int8_t * const ) "get-receiver",
		(const int8_t * const ) "\r\nget-receiver <encoding>:\r\n Returns current receiver values with <encoding> (n=none, p=proto)\r\n",
		CLIGetReceiver, /* The function to run. */
		1 /* Number of parameters expected */
};

/* Structure that defines the "get-receiver-calibration" command line command. */
static const CLI_Command_Definition_t getReceiverCalibrationCommand = { (const int8_t * const ) "get-receiver-calibration",
		(const int8_t * const ) "\r\nget-receiver-calibration:\r\n Prints current receiver calibration values\r\n",
		CLIGetReceiverCalibration, /* The function to run. */
		0 /* Number of parameters expected */
};

/* Structure that defines the "start-receiver-sampling" command line command. */
static const CLI_Command_Definition_t startReceiverSamplingCommand = { (const int8_t * const ) "start-receiver-sampling",
		(const int8_t * const ) "\r\nstart-receiver-sampling <sampletime> <sampleduration> <encoding>:\r\n Prints receiver values once every <sampletime> ms for <sampleduration> s with <encoding> (n=none, p=proto)\r\n",
		CLIStartReceiverSampling, /* The function to run. */
		3 /* Number of parameters expected */
};

/* Structure that defines the "stop-receiver-sampling" command line command. */
static const CLI_Command_Definition_t stopReceiverSamplingCommand = { (const int8_t * const ) "stop-receiver-sampling",
		(const int8_t * const ) "\r\nstop-receiver-sampling:\r\n Stops printing of receiver sample values\r\n",
		CLIStopReceiverSampling, /* The function to run. */
		0 /* Number of parameters expected */
};

/* Structure that defines the "get-sensors" command line command. */
static const CLI_Command_Definition_t getSensorsCommand = { (const int8_t * const ) "get-sensors",
		(const int8_t * const ) "\r\nget-sensors: <encoding>\r\n Prints last read sensor values with <encoding> (n=none, p=proto)\r\n",
		CLIGetSensors, /* The function to run. */
		1 /* Number of parameters expected */
};

/* Structure that defines the "start-sensor-sampling" command line command. */
static const CLI_Command_Definition_t startSensorSamplingCommand = { (const int8_t * const ) "start-sensor-sampling",
		(const int8_t * const ) "\r\nstart-sensor-sampling <sampletime> <sampleduration> <encoding>:\r\n Prints sensor values once every <sampletime> ms for <sampleduration> s with <encoding> (n=none, p=proto, c=calibration)\r\n",
		CLIStartSensorSampling, /* The function to run. */
		3 /* Number of parameters expected */
};

/* Structure that defines the "stop-sensor-sampling" command line command. */
static const CLI_Command_Definition_t stopSensorSamplingCommand = { (const int8_t * const ) "stop-sensor-sampling",
		(const int8_t * const ) "\r\nstop-sensor-sampling:\r\n Stops printing of sensor sample values\r\n",
		CLIStopSensorSampling, /* The function to run. */
		0 /* Number of parameters expected */
};

static const CLI_Command_Definition_t startMagnetometerCalibration = { (const int8_t * const ) "start-mag-calibration",
  (const int8_t * const) "\r\n start-mag-calibration:\r\n Starts collection of 6 magmtr values via 6 USER btn presses\r\n"
                         "NOTE: use with SciLab Gauss-Newton scripts (todo Issue2)\r\n",
  CLIStartMagnetometerCalibration, /* the fcn to run */
  0 /* nbr of expected parameters */
};

/* Structure that defines the "get-motors" command line command. */
static const CLI_Command_Definition_t getMotorsCommand = { (const int8_t * const ) "get-motors",
		(const int8_t * const ) "\r\nget-motors <encoding>:\r\n Prints motor control values with <encoding> (n=none, p=proto)\r\n",
		CLIGetMotorValues, /* The function to run. */
		1 /* Number of parameters expected */
};

/* Structure that defines the "start-motor-sampling" command line command. */
static const CLI_Command_Definition_t startMotorSamplingCommand = { (const int8_t * const ) "start-motor-sampling",
		(const int8_t * const ) "\r\nstart-motor-sampling <sampletime> <sampleduration> <encoding>:\r\n Prints motor control values once every <sampletime> ms for <sampleduration> s with <encoding> (n=none, p=proto)\r\n",
		CLIStartMotorSampling, /* The function to run. */
		3 /* Number of parameters expected */
};

/* Structure that defines the "stop-motor-sampling" command line command. */
static const CLI_Command_Definition_t stopMotorSamplingCommand = { (const int8_t * const ) "stop-motor-sampling",
		(const int8_t * const ) "\r\nstop-motor-sampling:\r\n Stops printing of motor control sample values\r\n",
		CLIStopMotorSampling, /* The function to run. */
		0 /* Number of parameters expected */
};

/* Structure that defines the "about" command line command. */
static const CLI_Command_Definition_t aboutCommand = { (const int8_t * const ) "about",
		(const int8_t * const ) "\r\nabout:\r\n Prints system info\r\n",
		CLIAbout, /* The function to run. */
		0 /* Number of parameters expected */
};

/* Structure that defines the "systime" command line command. */
static const CLI_Command_Definition_t systimeCommand = { (const int8_t * const ) "systime",
		(const int8_t * const ) "\r\nsystime:\r\n Prints system time in ms\r\n",
		CLISysTime, /* The function to run. */
		0 /* Number of parameters expected */
};

/* Structure that defines the "get-flight-mode" command line command. */
static const CLI_Command_Definition_t getFlightModeCommand = { (const int8_t * const ) "get-flight-mode",
		(const int8_t * const ) "\r\nget-flight-mode:\r\n Prints the current flight mode\r\n",
		CLIGetFlightMode, /* The function to run. */
		0 /* Number of parameters expected */
};

/* Structure that defines the "get-ref-signals" command line command. */
static const CLI_Command_Definition_t getRefSignalsCommand = { (const int8_t * const ) "get-ref-signals",
		(const int8_t * const ) "\r\nget-ref-signals:\r\n Prints the current reference signal\r\n",
		CLIGetRefSignals, /* The function to run. */
		0 /* Number of parameters expected */
};

/* Structure that defines the "task-status" command line command. */
static const CLI_Command_Definition_t taskStatusCommand = { (const int8_t * const ) "task-status",
		(const int8_t * const ) "\r\ntask-status:\r\n Prints task status\r\n",
		CLITaskStatus, /* The function to run. */
		0 /* Number of parameters expected */
};

/* Structure that defines the "get-states" command line command. */
static const CLI_Command_Definition_t getStatesCommand = { (const int8_t * const ) "get-states",
		(const int8_t * const ) "\r\nget-states <encoding>:\r\n Prints state values with <encoding> (n=none, p=proto)\r\n",
		CLIGetStateValues, /* The function to run. */
		1 /* Number of parameters expected */
};

/* Structure that defines the "start-motor-sampling" command line command. */
static const CLI_Command_Definition_t startStateSamplingCommand = { (const int8_t * const ) "start-state-sampling",
		(const int8_t * const ) "\r\nstart-state-sampling <sampletime> <sampleduration> <encoding>:\r\n Prints state values once every <sampletime> ms for <sampleduration> s with <encoding> (n=none, p=proto)\r\n",
		CLIStartStateSampling, /* The function to run. */
		3 /* Number of parameters expected */
};

/* Structure that defines the "stop-motor-sampling" command line command. */
static const CLI_Command_Definition_t stopStateSamplingCommand = { (const int8_t * const ) "stop-state-sampling",
		(const int8_t * const ) "\r\nstop-state-sampling:\r\n Stops printing of state sample values\r\n",
		CLIStopStateSampling, /* The function to run. */
		0 /* Number of parameters expected */
};

extern volatile FIFOBuffer_TypeDef USBCOMRxFIFOBuffer;
extern xSemaphoreHandle USBCOMRxDataSem;

/* Exported functions --------------------------------------------------------*/

/**
 * @brief  Registers CLI commands
 * @param  None
 * @retval None
 * @note   Too many CLI commands may cause problems with the "help" command if the UsbTxQueue is not large enough
 */
void RegisterCLICommands(void) {
	/* Register all the command line commands defined immediately above. */

	/* Sample CLI commands */
	FreeRTOS_CLIRegisterCommand(&echoCommand);
	FreeRTOS_CLIRegisterCommand(&echoDataCommand);

	/* RC receiver CLI commands*/
	FreeRTOS_CLIRegisterCommand(&startReceiverCalibrationCommand);
	FreeRTOS_CLIRegisterCommand(&stopReceiverCalibrationCommand);
	FreeRTOS_CLIRegisterCommand(&resetReceiverCalibrationCommand);
	FreeRTOS_CLIRegisterCommand(&getReceiverCommand);
	FreeRTOS_CLIRegisterCommand(&getReceiverCalibrationCommand);
	FreeRTOS_CLIRegisterCommand(&startReceiverSamplingCommand);
	FreeRTOS_CLIRegisterCommand(&stopReceiverSamplingCommand);

	/* Sensor CLI commands */
	FreeRTOS_CLIRegisterCommand(&getSensorsCommand);
	FreeRTOS_CLIRegisterCommand(&startSensorSamplingCommand);
	FreeRTOS_CLIRegisterCommand(&stopSensorSamplingCommand);
	FreeRTOS_CLIRegisterCommand(&startMagnetometerCalibration);

	/* Motors CLI commands */
	FreeRTOS_CLIRegisterCommand(&getMotorsCommand);
	FreeRTOS_CLIRegisterCommand(&startMotorSamplingCommand);
	FreeRTOS_CLIRegisterCommand(&stopMotorSamplingCommand);

	/* System info CLI commands */
	FreeRTOS_CLIRegisterCommand(&aboutCommand);
	FreeRTOS_CLIRegisterCommand(&systimeCommand);
	FreeRTOS_CLIRegisterCommand(&taskStatusCommand);

	/* Flight control CLI commands */
	FreeRTOS_CLIRegisterCommand(&getFlightModeCommand);
	FreeRTOS_CLIRegisterCommand(&getRefSignalsCommand);
	FreeRTOS_CLIRegisterCommand(&getStatesCommand);
	FreeRTOS_CLIRegisterCommand(&startStateSamplingCommand);
	FreeRTOS_CLIRegisterCommand(&stopStateSamplingCommand);
}

/* Private functions ---------------------------------------------------------*/

/**
 * @brief  Implements the CLI command to echo one parameter
 * @param  pcWriteBuffer : Reference to output buffer
 * @param  xWriteBufferLen : Size of output buffer
 * @param  pcCommandString : Command line string
 * @retval pdTRUE if more data follows, pdFALSE if command activity finished
 */
static portBASE_TYPE CLIEcho(int8_t* pcWriteBuffer, size_t xWriteBufferLen, const int8_t* pcCommandString) {
	int8_t* pcParameter;
	portBASE_TYPE xParameterStringLength, xReturn;
	static portBASE_TYPE lParameterNumber = 0;

	/* Check the write buffer is not NULL */
	configASSERT(pcWriteBuffer);

	if (lParameterNumber == 0) {
		/* The first time the function is called after the command has been
		 entered just a header string is returned. */
		memset(pcWriteBuffer, 0x00, xWriteBufferLen);
		strncpy((char*) pcWriteBuffer, "Parameter received:\r\n", xWriteBufferLen);
	} else {
		/* Obtain the parameter string */
		pcParameter = (int8_t*) FreeRTOS_CLIGetParameter(pcCommandString, /* The command string itself. */
		lParameterNumber, /* Return the next parameter. */
		&xParameterStringLength /* Store the parameter string length. */
		);

		/* Sanity check something was returned. */
		configASSERT(pcParameter);

		/* Return the parameter string. */
		memset(pcWriteBuffer, 0x00, xWriteBufferLen);
		strncpy((char*) pcWriteBuffer, (const char*) pcParameter, xParameterStringLength);
		strncat((char*) pcWriteBuffer, "\r\n", xWriteBufferLen - strlen((char*) pcWriteBuffer) - 1);
	}

	/* Update return value and parameter index */
	if (lParameterNumber == echoCommand.cExpectedNumberOfParameters) {
		/* If this is the last parameter then there are no more strings to return after this one. */
		xReturn = pdFALSE;
		lParameterNumber = 0;
	} else {
		/* There are more parameters to return after this one. */
		xReturn = pdTRUE;
		lParameterNumber++;
	}

	return xReturn;
}

/**
 * @brief  Implements the CLI command to echo a specific amount of data (size specified by parameter)
 * @param  pcWriteBuffer : Reference to output buffer
 * @param  xWriteBufferLen : Size of output buffer
 * @param  pcCommandString : Command line string
 * @retval pdTRUE if more data follows, pdFALSE if command activity finished
 */
static portBASE_TYPE CLIEchoData(int8_t* pcWriteBuffer, size_t xWriteBufferLen, const int8_t* pcCommandString) {
	int8_t *pcParameter;
	portBASE_TYPE xParameterStringLength, xReturn;
	static portBASE_TYPE lParameterNumber = 0;

	/* Check the write buffer is not NULL */
	configASSERT(pcWriteBuffer);

	if (lParameterNumber == 0) {
		/* The first time the function is called after the command has been
		 entered just a header string is returned. */
		strncpy((char*) pcWriteBuffer, "Received data:\r\n", xWriteBufferLen);
	} else if (lParameterNumber == 1) {
		/* Obtain the parameter string. */
		pcParameter = (int8_t *) FreeRTOS_CLIGetParameter(pcCommandString, /* The command string itself. */
		lParameterNumber, /* Return the next parameter. */
		&xParameterStringLength /* Store the parameter string length. */
		);

		/* Sanity check something was returned. */
		configASSERT(pcParameter);

		// Convert pcParameter string to equivalent int to get the length of the following data
		int dataLength = atoi((char*) pcParameter);

		/* Check that data length is a positive integer and within buffer bounds */
		if (!IS_POS(dataLength))
			return pdFALSE;

		memset(pcWriteBuffer, 0x00, xWriteBufferLen);
		int previousRxBufferCount = -1; // Init to -1 so that while loop is iterated at least once

		/* Check that new data is being received */
		while (previousRxBufferCount != USBCOMRxFIFOBuffer.count) {
			if (dataLength <= USBCOMRxFIFOBuffer.count) {
				/* Read out the data */
				ErrorStatus bufferStatus = SUCCESS;
				uint16_t i = 0;
				uint8_t getByte;
				while (bufferStatus == SUCCESS && i < dataLength && i <= xWriteBufferLen) {
					bufferStatus = FIFOBufferGetByte(&USBCOMRxFIFOBuffer, &getByte);

					if (bufferStatus == SUCCESS)
						pcWriteBuffer[i] = getByte;

					i++;
				}

				/* If there is data left in the buffer, it is likely the next command to be handled by the CLI.
				 * Give semaphore to wake up USB RX thread to start handling this. */
				if (USBCOMRxFIFOBuffer.count > 0)
					xSemaphoreGive(USBCOMRxDataSem);

				previousRxBufferCount = USBCOMRxFIFOBuffer.count; // Set this to exit while loop
			} else {
				previousRxBufferCount = USBCOMRxFIFOBuffer.count;
				/*/ Pend on USBComRxDataSem for MAX_DATA_TRANSFER_DELAY while waiting for data to enter RX buffer */
				if (pdPASS != xSemaphoreTake(USBCOMRxDataSem, MAX_DATA_TRANSFER_DELAY)) {
					memset(pcWriteBuffer, 0x00, xWriteBufferLen);
					strncpy((char*) pcWriteBuffer, "Data transmission timed out.\r\n", xWriteBufferLen);
				}
			}
		}
	} else {
		/* Return new line */
		memset(pcWriteBuffer, 0x00, xWriteBufferLen);
		strncpy((char*) pcWriteBuffer, "\r\n", xWriteBufferLen);
	}

	/* Update return value and parameter index */
	if (lParameterNumber == echoDataCommand.cExpectedNumberOfParameters + 1) // Added +1 to output \r\n
			{
		/* If this is the last of the parameters then there are no more strings to return after this one. */
		xReturn = pdFALSE;
		lParameterNumber = 0;
	} else {
		/* There are more parameters/data to return after this one. */
		xReturn = pdTRUE;
		lParameterNumber++;
	}

	return xReturn;
}

/**
 * @brief  Implements the CLI command to start receiver calibration
 * @param  pcWriteBuffer : Reference to output buffer
 * @param  xWriteBufferLen : Size of output buffer
 * @param  pcCommandString : Command line string
 * @retval pdTRUE if more data follows, pdFALSE if command activity finished
 */
static portBASE_TYPE CLIStartReceiverCalibration(int8_t* pcWriteBuffer, size_t xWriteBufferLen,
		const int8_t* pcCommandString) {
	int8_t* pcParameter;
	portBASE_TYPE xParameterStringLength;
	portBASE_TYPE lParameterNumber = 0;

	/* Empty pcWriteBuffer so no strange output is sent as command response */
	memset(pcWriteBuffer, 0x00, xWriteBufferLen);

	lParameterNumber++;

	/* Obtain the parameter string. */
	pcParameter = (int8_t *) FreeRTOS_CLIGetParameter(pcCommandString, /* The command string itself. */
			lParameterNumber, /* Return the next parameter. */
			&xParameterStringLength /* Store the parameter string length. */
	);

	/* Sanity check something was returned. */
	configASSERT(pcParameter);

	/* Get the current receiver values */
	if(pcParameter[0] == 'n')
		SetReceiverPrintSamplingSerialization(NO_SERIALIZATION);
	else if(pcParameter[0] == 'p')
		SetReceiverPrintSamplingSerialization(PROTOBUFFER_SERIALIZATION);

	/* Start the receiver calibration procedure */
	if (StartReceiverCalibration())
		strncpy((char*) pcWriteBuffer,
				"RC receiver calibration started. Please saturate all RC transmitter control sticks and toggle switches.\r\n",
				xWriteBufferLen);
	else
		strncpy((char*) pcWriteBuffer, "RC receiver calibration could not be started.\r\n", xWriteBufferLen);

	/* Return false to indicate command activity finished */
	return pdFALSE;
}

/**
 * @brief  Implements the CLI command to stop receiver calibration
 * @param  pcWriteBuffer : Reference to output buffer
 * @param  xWriteBufferLen : Size of output buffer
 * @param  pcCommandString : Command line string
 * @retval pdTRUE if more data follows, pdFALSE if command activity finished
 */
static portBASE_TYPE CLIStopReceiverCalibration(int8_t* pcWriteBuffer, size_t xWriteBufferLen,
		const int8_t* pcCommandString) {
	/* Remove compile time warnings about unused parameters, and check the write buffer is not NULL */
	(void) pcCommandString;
	configASSERT(pcWriteBuffer);

	/* Stop the receiver calibration procedure */
	ReceiverErrorStatus rcCalStatus = StopReceiverCalibration();
	strncpy((char*) pcWriteBuffer, "RC receiver calibration stopped\r\n", xWriteBufferLen);
	if (rcCalStatus)
		strncat((char*) pcWriteBuffer, "RC receiver calibration successful\r\n",
				xWriteBufferLen - strlen((char*) pcWriteBuffer) - 1);
	else
		strncat((char*) pcWriteBuffer, "RC receiver calibration failed\r\n",
				xWriteBufferLen - strlen((char*) pcWriteBuffer) - 1);

	/* Return false to indicate command activity finished */
	return pdFALSE;
}

/**
 * @brief  Implements the CLI command to reset receiver calibration to default values
 * @param  pcWriteBuffer : Reference to output buffer
 * @param  xWriteBufferLen : Size of output buffer
 * @param  pcCommandString : Command line string
 * @retval pdTRUE if more data follows, pdFALSE if command activity finished
 */
static portBASE_TYPE CLIResetReceiverCalibration(int8_t* pcWriteBuffer, size_t xWriteBufferLen,
		const int8_t* pcCommandString) {
	/* Remove compile time warnings about unused parameters, and check the write buffer is not NULL */
	(void) pcCommandString;
	configASSERT(pcWriteBuffer);

	/* Resets calibration values to default */
	ResetReceiverCalibrationValues();
	strncpy((char*) pcWriteBuffer, "RC receiver calibration set to default values.\r\n", xWriteBufferLen);

	/* Return false to indicate command activity finished */
	return pdFALSE;
}

/**
 * @brief  Implements the CLI command to print receiver values with or without serialization
 * @param  pcWriteBuffer : Reference to output buffer
 * @param  xWriteBufferLen : Size of output buffer
 * @param  pcCommandString : Command line string
 * @retval pdTRUE if more data follows, pdFALSE if command activity finished
 */
static portBASE_TYPE CLIGetReceiver(int8_t *pcWriteBuffer, size_t xWriteBufferLen, const int8_t *pcCommandString) {
	int8_t* pcParameter;
	portBASE_TYPE xParameterStringLength;
	portBASE_TYPE lParameterNumber = 0;

	/* Empty pcWriteBuffer so no strange output is sent as command response */
	memset(pcWriteBuffer, 0x00, xWriteBufferLen);

	lParameterNumber++;

	/* Obtain the parameter string. */
	pcParameter = (int8_t *) FreeRTOS_CLIGetParameter(pcCommandString, /* The command string itself. */
			lParameterNumber, /* Return the next parameter. */
			&xParameterStringLength /* Store the parameter string length. */
	);

	/* Sanity check something was returned. */
	configASSERT(pcParameter);

	/* Get the current receiver values */
	if(pcParameter[0] == 'n')
		PrintReceiverValues(NO_SERIALIZATION);
	else if(pcParameter[0] == 'p')
		PrintReceiverValues(PROTOBUFFER_SERIALIZATION);

	/* Return false to indicate command activity finished */
	return pdFALSE;
}

/**
 * @brief  Implements the CLI command to print receiver calibration values
 * @param  pcWriteBuffer : Reference to output buffer
 * @param  xWriteBufferLen : Size of output buffer
 * @param  pcCommandString : Command line string
 * @retval pdTRUE if more data follows, pdFALSE if command activity finished
 */
static portBASE_TYPE CLIGetReceiverCalibration(int8_t *pcWriteBuffer, size_t xWriteBufferLen,
		const int8_t *pcCommandString) {

	static uint8_t currentChannelPrint = 0;

	/* Remove compile time warnings about unused parameters, and check the
	 write buffer is not NULL */
	(void) pcCommandString;
	configASSERT(pcWriteBuffer);
	memset(pcWriteBuffer, 0x00, xWriteBufferLen);

	/* Get the current receiver values */
	switch (currentChannelPrint) {
	case 0:
		strncpy((char*) pcWriteBuffer,
				"Receiver channel calibration values:\r\nNOTE: Values are specified in timer ticks.\r\n",
				xWriteBufferLen);
		break;
	case 1:
		snprintf((char*) pcWriteBuffer, xWriteBufferLen,
				"Throttle Max: %u\nThrottle Mid: %u\nThrottle Min: %u\nAileron Max: %u\nAileron Mid: %u\nAileron Min: %u\nElevator Max: %u\nElevator Mid: %u\nElevator Min: %u\nRudder Max: %u\nRudder Mid: %u\nRudder Min: %u\n",
				GetThrottleReceiverCalibrationMaxValue(), GetThrottleReceiverCalibrationMidValue(), GetThrottleReceiverCalibrationMinValue(),
				GetAileronReceiverCalibrationMaxValue(), GetAileronReceiverCalibrationMidValue(), GetAileronReceiverCalibrationMinValue(),
				GetElevatorReceiverCalibrationMaxValue(), GetElevatorReceiverCalibrationMidValue(), GetElevatorReceiverCalibrationMinValue(),
				GetRudderReceiverCalibrationMaxValue(), GetRudderReceiverCalibrationMidValue(), GetRudderReceiverCalibrationMinValue());
		break;
	case 2:
		snprintf((char*) pcWriteBuffer, xWriteBufferLen,
				"Gear Max: %u\nGear Mid: %u\nGear Min: %u\nAux1 Max: %u\nAux1 Mid: %u\nAux1 Min: %u\n\r\n",
				GetGearReceiverCalibrationMaxValue(), GetGearReceiverCalibrationMidValue(), GetGearReceiverCalibrationMinValue(),
				GetAux1ReceiverCalibrationMaxValue(), GetAux1ReceiverCalibrationMidValue(), GetAux1ReceiverCalibrationMinValue());
		break;
	default:
		// memset(pcWriteBuffer, 0x00, xWriteBufferLen);
		strncpy((char*) pcWriteBuffer, "\r\n", xWriteBufferLen);
		/* Reset receiver print iteration number*/
		currentChannelPrint = 0;
		/* Return false to indicate command activity finished */
		return pdFALSE;
	}

	currentChannelPrint++;
	/* Return true to indicate command activity not yet completed */
	return pdTRUE;
}

/**
 * @brief  Starts receiver sampling for a specified sample time and duration
 * @param  pcWriteBuffer : Reference to output buffer
 * @param  xWriteBufferLen : Size of output buffer
 * @param  pcCommandString : Command line string
 * @retval pdTRUE if more data follows, pdFALSE if command activity finished
 */
static portBASE_TYPE CLIStartReceiverSampling(int8_t* pcWriteBuffer, size_t xWriteBufferLen,
		const int8_t* pcCommandString) {
	int8_t* pcParameter;
	portBASE_TYPE xParameterStringLength, xReturn;
	static portBASE_TYPE lParameterNumber = 0;

	/* Check the write buffer is not NULL */
	configASSERT(pcWriteBuffer);

	if (lParameterNumber == 0) {
		/* The first time the function is called after the command has been entered just a header string is returned. */
		strncpy((char*) pcWriteBuffer, "Starting print sampling of receiver values\r\n", xWriteBufferLen);
	} else {
		uint16_t receiverSampleTime;
		uint16_t receiverSampleDuration;

		/* Obtain the parameter string */
		pcParameter = (int8_t*) FreeRTOS_CLIGetParameter(pcCommandString, /* The command string itself. */
		lParameterNumber, /* Return the next parameter. */
		&xParameterStringLength /* Store the parameter string length. */
		);

		/* Sanity check something was returned. */
		configASSERT(pcParameter);

		strncpy((char*) pcWriteBuffer, "Sample time (ms): ", xWriteBufferLen);

		size_t paramMaxSize;
		if ((unsigned long) xParameterStringLength > xWriteBufferLen - strlen((char*) pcWriteBuffer) - 1)
			paramMaxSize = xWriteBufferLen - strlen((char*) pcWriteBuffer) - 1;
		else
			paramMaxSize = xParameterStringLength;

		strncat((char*) pcWriteBuffer, (char*) pcParameter, paramMaxSize);
		strncat((char*) pcWriteBuffer, "\r\n", xWriteBufferLen - strlen((char*) pcWriteBuffer) - 1);

		receiverSampleTime = atoi((char*) pcParameter);

		lParameterNumber++;

		pcParameter = (int8_t*) FreeRTOS_CLIGetParameter(pcCommandString, /* The command string itself. */
		lParameterNumber, /* Return the next parameter. */
		&xParameterStringLength /* Store the parameter string length. */);

		/* Sanity check something was returned. */
		configASSERT(pcParameter);

		strncat((char*) pcWriteBuffer, "Duration (s): ", xWriteBufferLen - strlen((char*) pcWriteBuffer) - 1);

		if ((unsigned long) xParameterStringLength > xWriteBufferLen - strlen((char*) pcWriteBuffer) - 1)
			paramMaxSize = xWriteBufferLen - strlen((char*) pcWriteBuffer) - 1;
		else
			paramMaxSize = xParameterStringLength;

		strncat((char*) pcWriteBuffer, (char*) pcParameter, paramMaxSize);
		strncat((char*) pcWriteBuffer, "\n\r\n", xWriteBufferLen - strlen((char*) pcWriteBuffer) - 1);

		receiverSampleDuration = atoi((char*) pcParameter);

		lParameterNumber++;

		pcParameter = (int8_t*) FreeRTOS_CLIGetParameter(pcCommandString, /* The command string itself. */
				lParameterNumber, /* Return the next parameter. */
				&xParameterStringLength /* Store the parameter string length. */);

		/* Sanity check something was returned. */
		configASSERT(pcParameter);

		/* Set serialization and start the receiver value sampling task */
		if (pcParameter[0] == 'n') {
			SetReceiverPrintSamplingSerialization(NO_SERIALIZATION);
		} else if (pcParameter[0] == 'p') {
			SetReceiverPrintSamplingSerialization(PROTOBUFFER_SERIALIZATION);
		}
		StartReceiverSamplingTask(receiverSampleTime, receiverSampleDuration);
	}

	/* Update return value and parameter index */
	if (lParameterNumber == startReceiverSamplingCommand.cExpectedNumberOfParameters) {
		/* If this is the last parameter then there are no more strings to return after this one. */
		xReturn = pdFALSE;
		lParameterNumber = 0;
	} else {
		/* There are more parameters to return after this one. */
		xReturn = pdTRUE;
		lParameterNumber++;
	}

	return xReturn;
}

/**
 * @brief  Stops printing of receiver sample values
 * @param  pcWriteBuffer : Reference to output buffer
 * @param  xWriteBufferLen : Size of output buffer
 * @param  pcCommandString : Command line string
 * @retval pdTRUE if more data follows, pdFALSE if command activity finished
 */
static portBASE_TYPE CLIStopReceiverSampling(int8_t* pcWriteBuffer, size_t xWriteBufferLen,
		const int8_t* pcCommandString) {
	/* Remove compile time warnings about unused parameters, and check the
	 write buffer is not NULL */
	(void) pcCommandString;
	configASSERT(pcWriteBuffer);

	strncpy((char*) pcWriteBuffer, "Stopping printing of receiver sample values...\r\n", xWriteBufferLen);

	/* Stop the receiver printing task */
	StopReceiverSamplingTask();

	return pdFALSE;
}

/**
 * @brief  Implements CLI command to print the last sampled sensor values
 * @param  pcWriteBuffer : Reference to output buffer
 * @param  xWriteBufferLen : Size of output buffer
 * @param  pcCommandString : Command line string
 * @retval pdTRUE if more data follows, pdFALSE if command activity finished
 */
static portBASE_TYPE CLIGetSensors(int8_t* pcWriteBuffer, size_t xWriteBufferLen, const int8_t* pcCommandString) {
	/* Remove compile time warnings about unused parameters, and check the write buffer is not NULL */
	int8_t* pcParameter;
	portBASE_TYPE xParameterStringLength;
	portBASE_TYPE lParameterNumber = 0;

	/* Empty pcWriteBuffer so no strange output is sent as command response */
	configASSERT(pcWriteBuffer);
	memset(pcWriteBuffer, 0x00, xWriteBufferLen);

	lParameterNumber++;

	/* Obtain the parameter string. */
	pcParameter = (int8_t *) FreeRTOS_CLIGetParameter(pcCommandString, /* The command string itself. */
			lParameterNumber, /* Return the next parameter. */
			&xParameterStringLength /* Store the parameter string length. */
	);

	/* Get the current sensor values */
	if(pcParameter[0] == 'n')
		PrintSensorValues(NO_SERIALIZATION);
	else if(pcParameter[0] == 'p')
		PrintSensorValues(PROTOBUFFER_SERIALIZATION);

	return pdFALSE;
}

/**
 * @brief  Starts sensor sampling for a specified sample time and duration
 * @param  pcWriteBuffer : Reference to output buffer
 * @param  xWriteBufferLen : Size of output buffer
 * @param  pcCommandString : Command line string
 * @retval pdTRUE if more data follows, pdFALSE if command activity finished
 */
static portBASE_TYPE CLIStartSensorSampling(int8_t* pcWriteBuffer, size_t xWriteBufferLen,
		const int8_t* pcCommandString) {
	int8_t* pcParameter;
	portBASE_TYPE xParameterStringLength, xReturn;
	static portBASE_TYPE lParameterNumber = 0;
	SerializationType_TypeDef serialisationType = NO_SERIALIZATION;
	/* Check the write buffer is not NULL */
	configASSERT(pcWriteBuffer);

	if (lParameterNumber == 0) {
		/* The first time the function is called after the command has been entered just a header string is returned. */
		strncpy((char*) pcWriteBuffer, "Starting print sampling of sensor values...\r\n", xWriteBufferLen);
	} else {
		uint16_t sensorSampleTime;
		uint16_t sensorSampleDuration;

		/* Obtain the parameter string */
		pcParameter = (int8_t*) FreeRTOS_CLIGetParameter(pcCommandString, /* The command string itself. */
		lParameterNumber, /* Return the next parameter. */
		&xParameterStringLength /* Store the parameter string length. */
		);

		/* Sanity check something was returned. */
		configASSERT(pcParameter);

		strncpy((char*) pcWriteBuffer, "Sample time (ms): ", xWriteBufferLen);

		size_t paramMaxSize;
		if ((unsigned long) xParameterStringLength > xWriteBufferLen - strlen((char*) pcWriteBuffer) - 1)
			paramMaxSize = xWriteBufferLen - strlen((char*) pcWriteBuffer) - 1;
		else
			paramMaxSize = xParameterStringLength;

		strncat((char*) pcWriteBuffer, (char*) pcParameter, paramMaxSize);
		strncat((char*) pcWriteBuffer, "\r\n", xWriteBufferLen - strlen((char*) pcWriteBuffer) - 1);

		sensorSampleTime = atoi((char*) pcParameter);

		lParameterNumber++;

		pcParameter = (int8_t*) FreeRTOS_CLIGetParameter(pcCommandString, /* The command string itself. */
		lParameterNumber, /* Return the next parameter. */
		&xParameterStringLength /* Store the parameter string length. */);

		/* Sanity check something was returned. */
		configASSERT(pcParameter);

		strncat((char*) pcWriteBuffer, "Duration (s): ", xWriteBufferLen - strlen((char*) pcWriteBuffer) - 1);

		if ((unsigned long) xParameterStringLength > xWriteBufferLen - strlen((char*) pcWriteBuffer) - 1)
			paramMaxSize = xWriteBufferLen - strlen((char*) pcWriteBuffer) - 1;
		else
			paramMaxSize = xParameterStringLength;

		strncat((char*) pcWriteBuffer, (char*) pcParameter, paramMaxSize);
		strncat((char*) pcWriteBuffer, "\n\r\n", xWriteBufferLen - strlen((char*) pcWriteBuffer) - 1);

		sensorSampleDuration = atoi((char*) pcParameter);

		lParameterNumber++;

		pcParameter = (int8_t*) FreeRTOS_CLIGetParameter(pcCommandString, /* The command string itself. */
				lParameterNumber, /* Return the next parameter. */
				&xParameterStringLength /* Store the parameter string length. */);

		/* Sanity check something was returned. */
		configASSERT(pcParameter);

		/* Set serialization and start the receiver value sampling task */

    switch (pcParameter[0]) {
      case 'n':
        serialisationType = NO_SERIALIZATION;
        break;
      case 'p':
        serialisationType = PROTOBUFFER_SERIALIZATION;
        break;
		 case 'c':
       serialisationType = CALIBRATION_SERIALIZATION;
       break;
    }

    SetSensorPrintSamplingSerialization(serialisationType);
		/* Start the sensor sample printing task */
		StartSensorSamplingTask(sensorSampleTime, sensorSampleDuration);
	}

	/* Update return value and parameter index */
	if (lParameterNumber == startSensorSamplingCommand.cExpectedNumberOfParameters) {
		/* If this is the last parameter then there are no more strings to return after this one. */
		xReturn = pdFALSE;
		lParameterNumber = 0;
	} else {
		/* There are more parameters to return after this one. */
		xReturn = pdTRUE;
		lParameterNumber++;
	}

	return xReturn;
}

/**
 * @brief  Stops printing of sensor sample values
 * @param  pcWriteBuffer : Reference to output buffer
 * @param  xWriteBufferLen : Size of output buffer
 * @param  pcCommandString : Command line string
 * @retval pdTRUE if more data follows, pdFALSE if command activity finished
 */
static portBASE_TYPE CLIStopSensorSampling(int8_t* pcWriteBuffer, size_t xWriteBufferLen, const int8_t* pcCommandString) {
	/* Remove compile time warnings about unused parameters, and check the write buffer is not NULL */
	(void) pcCommandString;
	configASSERT(pcWriteBuffer);

	strncpy((char*) pcWriteBuffer, "Stopping printing of sensor sample values...\r\n", xWriteBufferLen);

	/* Stop the sensor sample printing task */
	StopSensorSamplingTask();

	return pdFALSE;
}

/**
 * Starts magnetometer calibration procedure.
 */
static portBASE_TYPE CLIStartMagnetometerCalibration(int8_t *pcWriteBuffer, size_t xWriteBufferLen, const int8_t *pcCommandString) {
  (void) pcCommandString;
  configASSERT(pcWriteBuffer);

  strncpy((char*) pcWriteBuffer, "Starting Magnetometer calibration, press USER btn 6 times ...\r\n", xWriteBufferLen);

  BeginAccMagMtrCalibration(ACCMAG_CALIBRATION_SAMPLES_N);
  return pdFALSE; /* false indicates CLI activity completed */
}

/**
 * @brief  Implements CLI command to print the last control signal values sent to the motors
 * @param  pcWriteBuffer : Reference to output buffer
 * @param  xWriteBufferLen : Size of output buffer
 * @param  pcCommandString : Command line string
 * @retval pdTRUE if more data follows, pdFALSE if command activity finished
 */
static portBASE_TYPE CLIGetMotorValues(int8_t* pcWriteBuffer, size_t xWriteBufferLen, const int8_t* pcCommandString) {
	int8_t* pcParameter;
	portBASE_TYPE xParameterStringLength;
	portBASE_TYPE lParameterNumber = 0;

	configASSERT(pcWriteBuffer);

	/* Empty pcWriteBuffer so no strange output is sent as command response */
	memset(pcWriteBuffer, 0x00, xWriteBufferLen);

	lParameterNumber++;

	/* Obtain the parameter string. */
	pcParameter = (int8_t *) FreeRTOS_CLIGetParameter(pcCommandString, /* The command string itself. */
			lParameterNumber, /* Return the next parameter. */
			&xParameterStringLength /* Store the parameter string length. */
	);

	/* Sanity check something was returned. */
	configASSERT(pcParameter);

	/* Get the current receiver values */
	if(pcParameter[0] == 'n')
		PrintMotorControlValues(NO_SERIALIZATION);
	else if(pcParameter[0] == 'p')
		PrintMotorControlValues(PROTOBUFFER_SERIALIZATION);

	return pdFALSE;
}

/**
 * @brief  Starts sensor sampling for a specified sample time and duration
 * @param  pcWriteBuffer : Reference to output buffer
 * @param  xWriteBufferLen : Size of output buffer
 * @param  pcCommandString : Command line string
 * @retval pdTRUE if more data follows, pdFALSE if command activity finished
 */
static portBASE_TYPE CLIStartMotorSampling(int8_t* pcWriteBuffer, size_t xWriteBufferLen, const int8_t* pcCommandString) {
	int8_t* pcParameter;
	portBASE_TYPE xParameterStringLength, xReturn;
	static portBASE_TYPE lParameterNumber = 0;

	/* Check the write buffer is not NULL */
	configASSERT(pcWriteBuffer);

	if (lParameterNumber == 0) {
		/* The first time the function is called after the command has been entered just a header string is returned. */
		strncpy((char*) pcWriteBuffer, "Starting print sampling of motor control signal values...\r\n", xWriteBufferLen);
	} else {
		uint16_t motorSampleTime;
		uint16_t motorSampleDuration;

		/* Obtain the parameter string */
		pcParameter = (int8_t*) FreeRTOS_CLIGetParameter(pcCommandString, /* The command string itself. */
		lParameterNumber, /* Return the next parameter. */
		&xParameterStringLength /* Store the parameter string length. */
		);

		/* Sanity check something was returned. */
		configASSERT(pcParameter);

		strncpy((char*) pcWriteBuffer, "Sample time (ms): ", xWriteBufferLen);

		size_t paramMaxSize;
		if ((unsigned long) xParameterStringLength > xWriteBufferLen - strlen((char*) pcWriteBuffer) - 1)
			paramMaxSize = xWriteBufferLen - strlen((char*) pcWriteBuffer) - 1;
		else
			paramMaxSize = xParameterStringLength;

		strncat((char*) pcWriteBuffer, (char*) pcParameter, paramMaxSize);
		strncat((char*) pcWriteBuffer, "\r\n", xWriteBufferLen - strlen((char*) pcWriteBuffer) - 1);

		motorSampleTime = atoi((char*) pcParameter);

		lParameterNumber++;

		pcParameter = (int8_t*) FreeRTOS_CLIGetParameter(pcCommandString, /* The command string itself. */
		lParameterNumber, /* Return the next parameter. */
		&xParameterStringLength /* Store the parameter string length. */);

		/* Sanity check something was returned. */
		configASSERT(pcParameter);

		strncat((char*) pcWriteBuffer, "Duration (s): ", xWriteBufferLen - strlen((char*) pcWriteBuffer) - 1);

		if ((unsigned long) xParameterStringLength > xWriteBufferLen - strlen((char*) pcWriteBuffer) - 1)
			paramMaxSize = xWriteBufferLen - strlen((char*) pcWriteBuffer) - 1;
		else
			paramMaxSize = xParameterStringLength;

		strncat((char*) pcWriteBuffer, (char*) pcParameter, paramMaxSize);
		strncat((char*) pcWriteBuffer, "\n\r\n", xWriteBufferLen - strlen((char*) pcWriteBuffer) - 1);

		motorSampleDuration = atoi((char*) pcParameter);

		lParameterNumber++;

		pcParameter = (int8_t*) FreeRTOS_CLIGetParameter(pcCommandString, /* The command string itself. */
		lParameterNumber, /* Return the next parameter. */
		&xParameterStringLength /* Store the parameter string length. */);

		/* Sanity check something was returned. */
		configASSERT(pcParameter);

		/* Set serialization and start the motor control sampling task */
		if (pcParameter[0] == 'n') {
			SetMotorPrintSamplingSerialization(NO_SERIALIZATION);
		} else if (pcParameter[0] == 'p') {
			SetMotorPrintSamplingSerialization(PROTOBUFFER_SERIALIZATION);
		}

		StartMotorControlSamplingTask(motorSampleTime, motorSampleDuration);
	}

	/* Update return value and parameter index */
	if (lParameterNumber == startMotorSamplingCommand.cExpectedNumberOfParameters) {
		/* If this is the last parameter then there are no more strings to return after this one. */
		xReturn = pdFALSE;
		lParameterNumber = 0;
	} else {
		/* There are more parameters to return after this one. */
		xReturn = pdTRUE;
		lParameterNumber++;
	}

	return xReturn;
}

/**
 * @brief  Stops printing of motor control signal sample values
 * @param  pcWriteBuffer : Reference to output buffer
 * @param  xWriteBufferLen : Size of output buffer
 * @param  pcCommandString : Command line string
 * @retval pdTRUE if more data follows, pdFALSE if command activity finished
 */
static portBASE_TYPE CLIStopMotorSampling(int8_t* pcWriteBuffer, size_t xWriteBufferLen, const int8_t* pcCommandString) {
	/* Remove compile time warnings about unused parameters, and check the write buffer is not NULL */
	(void) pcCommandString;
	configASSERT(pcWriteBuffer);

	strncpy((char*) pcWriteBuffer, "Stopping printing of sensor sample values...\r\n", xWriteBufferLen);

	/* Stop the motor control sample printing task */
	StopMotorControlSamplingTask();

	return pdFALSE;
}

/**
 * @brief  Implements "about" command, prints system information
 * @param  pcWriteBuffer : Reference to output buffer
 * @param  xWriteBufferLen : Size of output buffer
 * @param  pcCommandString : Command line string
 * @retval pdTRUE if more data follows, pdFALSE if command activity finished
 */
static portBASE_TYPE CLIAbout(int8_t* pcWriteBuffer, size_t xWriteBufferLen, const int8_t* pcCommandString) {
	/* Remove compile time warnings about unused parameters, and check the write buffer is not NULL */
	(void) pcCommandString;
	configASSERT(pcWriteBuffer);

	strncpy((char*) pcWriteBuffer,
			"Dragonfly\nThe Dragonfly system is developed at AF Consult in Malmoe, Sweden. It is designed to control a quadrotor UAV.\n\nVersion:",
			xWriteBufferLen);
	strncat((char*) pcWriteBuffer, DF_FCB_VERSION, xWriteBufferLen - strlen((char*) pcWriteBuffer) - 1);
	strncat((char*) pcWriteBuffer, "\r\n", xWriteBufferLen - strlen((char*) pcWriteBuffer) - 1);

	return pdFALSE;
}

/**
 * @brief  Implements "systime" command, prints system up time
 * @param  pcWriteBuffer : Reference to output buffer
 * @param  xWriteBufferLen : Size of output buffer
 * @param  pcCommandString : Command line string
 * @retval pdTRUE if more data follows, pdFALSE if command activity finished
 */
static portBASE_TYPE CLISysTime(int8_t* pcWriteBuffer, size_t xWriteBufferLen, const int8_t* pcCommandString) {
	/* Remove compile time warnings about unused parameters, and check the write buffer is not NULL */
	(void) pcCommandString;
	configASSERT(pcWriteBuffer);

	snprintf((char*) pcWriteBuffer, xWriteBufferLen - strlen((char*) pcWriteBuffer) - 1, "System time [ms]: %u\r\n",
			(unsigned int) HAL_GetTick());

	return pdFALSE;
}

/**
 * @brief  Implements "get-flight-mode" command, prints current flight control mode
 * @param  pcWriteBuffer : Reference to output buffer
 * @param  xWriteBufferLen : Size of output buffer
 * @param  pcCommandString : Command line string
 * @retval pdTRUE if more data follows, pdFALSE if command activity finished
 */
static portBASE_TYPE CLIGetFlightMode(int8_t* pcWriteBuffer, size_t xWriteBufferLen, const int8_t* pcCommandString) {
	/* Remove compile time warnings about unused parameters, and check the write buffer is not NULL */
	(void) pcCommandString;
	configASSERT(pcWriteBuffer);

	strncpy((char*) pcWriteBuffer, "Flight mode: ", xWriteBufferLen);

	switch(GetFlightControlMode()) {
	case FLIGHT_CONTROL_IDLE:
		strncat((char*) pcWriteBuffer, "IDLE", xWriteBufferLen - strlen((char*) pcWriteBuffer) - 1);
		break;
	case FLIGHT_CONTROL_RAW:
		strncat((char*) pcWriteBuffer, "RAW", xWriteBufferLen - strlen((char*) pcWriteBuffer) - 1);
		break;
	case FLIGHT_CONTROL_PID:
		strncat((char*) pcWriteBuffer, "PID", xWriteBufferLen - strlen((char*) pcWriteBuffer) - 1);
		break;
	default:
		strncat((char*) pcWriteBuffer, "UNKNOWN", xWriteBufferLen - strlen((char*) pcWriteBuffer) - 1);
		break;
	}

	strncat((char*) pcWriteBuffer, "\r\n", xWriteBufferLen - strlen((char*) pcWriteBuffer) - 1);

	return pdFALSE;
}

/**
 * @brief  Implements "get-ref-signals" command, prints current reference signals
 * @param  pcWriteBuffer : Reference to output buffer
 * @param  xWriteBufferLen : Size of output buffer
 * @param  pcCommandString : Command line string
 * @retval pdTRUE if more data follows, pdFALSE if command activity finished
 */
static portBASE_TYPE CLIGetRefSignals(int8_t* pcWriteBuffer, size_t xWriteBufferLen, const int8_t* pcCommandString) {
	/* Remove compile time warnings about unused parameters, and check the write buffer is not NULL */
	(void) pcCommandString;
	configASSERT(pcWriteBuffer);

	strncpy((char*) pcWriteBuffer, "Re: ", xWriteBufferLen);

	snprintf((char*) pcWriteBuffer, xWriteBufferLen,
			"Reference signals:\nZ velocity: %1.4f m/s\nRoll angle: %1.4f rad\nPitch angle: %1.4f rad\nYaw angular rate: %1.4f rad/s\n",
			GetZVelocityReferenceSignal(), GetRollAngleReferenceSignal(), GetPitchAngleReferenceSignal(), GetYawAngularRateReferenceSignal());

	return pdFALSE;
}

/**
 * @brief  Implements "task-status" command, prints task status
 * @param  pcWriteBuffer : Reference to output buffer
 * @param  xWriteBufferLen : Size of output buffer
 * @param  pcCommandString : Command line string
 * @retval pdTRUE if more data follows, pdFALSE if command activity finished
 */
static portBASE_TYPE CLITaskStatus(int8_t* pcWriteBuffer, size_t xWriteBufferLen, const int8_t* pcCommandString) {
	/* Remove compile time warnings about unused parameters, and check the write buffer is not NULL */
	(void) pcCommandString;
	configASSERT(pcWriteBuffer);

	strncpy((char*) pcWriteBuffer, "\nTask\t\t\t Abs Time\t % Time\n", xWriteBufferLen);
	size_t len = strlen((char*) pcWriteBuffer);
	vTaskGetRunTimeStats(pcWriteBuffer + len, xWriteBufferLen-len);
	len = strlen((char*)pcWriteBuffer);
	strncat((char*) pcWriteBuffer, "\n", xWriteBufferLen - len - 1);

	return pdFALSE;
}

/**
 * @brief  Implements CLI command to print the last control signal values sent to the motors
 * @param  pcWriteBuffer : Reference to output buffer
 * @param  xWriteBufferLen : Size of output buffer
 * @param  pcCommandString : Command line string
 * @retval pdTRUE if more data follows, pdFALSE if command activity finished
 */
static portBASE_TYPE CLIGetStateValues(int8_t* pcWriteBuffer, size_t xWriteBufferLen, const int8_t* pcCommandString) {
	int8_t* pcParameter;
	portBASE_TYPE xParameterStringLength;
	portBASE_TYPE lParameterNumber = 0;

	configASSERT(pcWriteBuffer);

	/* Empty pcWriteBuffer so no strange output is sent as command response */
	memset(pcWriteBuffer, 0x00, xWriteBufferLen);

	lParameterNumber++;

	/* Obtain the parameter string. */
	pcParameter = (int8_t *) FreeRTOS_CLIGetParameter(pcCommandString, /* The command string itself. */
			lParameterNumber, /* Return the next parameter. */
			&xParameterStringLength /* Store the parameter string length. */
	);

	/* Sanity check something was returned. */
	configASSERT(pcParameter);

	/* Get the current receiver values */
	if(pcParameter[0] == 'n')
		PrintStateValues(NO_SERIALIZATION);
	else if(pcParameter[0] == 'p')
		PrintStateValues(PROTOBUFFER_SERIALIZATION);

	return pdFALSE;
}

/**
 * @brief  Starts state sampling for a specified sample time and duration
 * @param  pcWriteBuffer : Reference to output buffer
 * @param  xWriteBufferLen : Size of output buffer
 * @param  pcCommandString : Command line string
 * @retval pdTRUE if more data follows, pdFALSE if command activity finished
 */
static portBASE_TYPE CLIStartStateSampling(int8_t* pcWriteBuffer, size_t xWriteBufferLen, const int8_t* pcCommandString) {
	int8_t* pcParameter;
	portBASE_TYPE xParameterStringLength, xReturn;
	static portBASE_TYPE lParameterNumber = 0;

	/* Check the write buffer is not NULL */
	configASSERT(pcWriteBuffer);

	if (lParameterNumber == 0) {
		/* The first time the function is called after the command has been entered just a header string is returned. */
		strncpy((char*) pcWriteBuffer, "Starting print sampling of state values...\r\n", xWriteBufferLen);
	} else {
		uint16_t stateSampleTime;
		uint16_t stateSampleDuration;

		/* Obtain the parameter string */
		pcParameter = (int8_t*) FreeRTOS_CLIGetParameter(pcCommandString, /* The command string itself. */
		lParameterNumber, /* Return the next parameter. */
		&xParameterStringLength /* Store the parameter string length. */
		);

		/* Sanity check something was returned. */
		configASSERT(pcParameter);

		strncpy((char*) pcWriteBuffer, "Sample time (ms): ", xWriteBufferLen);

		size_t paramMaxSize;
		if ((unsigned long) xParameterStringLength > xWriteBufferLen - strlen((char*) pcWriteBuffer) - 1)
			paramMaxSize = xWriteBufferLen - strlen((char*) pcWriteBuffer) - 1;
		else
			paramMaxSize = xParameterStringLength;

		strncat((char*) pcWriteBuffer, (char*) pcParameter, paramMaxSize);
		strncat((char*) pcWriteBuffer, "\r\n", xWriteBufferLen - strlen((char*) pcWriteBuffer) - 1);

		stateSampleTime = atoi((char*) pcParameter);

		lParameterNumber++;

		pcParameter = (int8_t*) FreeRTOS_CLIGetParameter(pcCommandString, /* The command string itself. */
		lParameterNumber, /* Return the next parameter. */
		&xParameterStringLength /* Store the parameter string length. */);

		/* Sanity check something was returned. */
		configASSERT(pcParameter);

		strncat((char*) pcWriteBuffer, "Duration (s): ", xWriteBufferLen - strlen((char*) pcWriteBuffer) - 1);

		if ((unsigned long) xParameterStringLength > xWriteBufferLen - strlen((char*) pcWriteBuffer) - 1)
			paramMaxSize = xWriteBufferLen - strlen((char*) pcWriteBuffer) - 1;
		else
			paramMaxSize = xParameterStringLength;

		strncat((char*) pcWriteBuffer, (char*) pcParameter, paramMaxSize);
		strncat((char*) pcWriteBuffer, "\n\r\n", xWriteBufferLen - strlen((char*) pcWriteBuffer) - 1);

		stateSampleDuration = atoi((char*) pcParameter);

		lParameterNumber++;

		pcParameter = (int8_t*) FreeRTOS_CLIGetParameter(pcCommandString, /* The command string itself. */
		lParameterNumber, /* Return the next parameter. */
		&xParameterStringLength /* Store the parameter string length. */);

		/* Sanity check something was returned. */
		configASSERT(pcParameter);

		/* Set serialization and start the motor control sampling task */
		if (pcParameter[0] == 'n') {
			SetStatePrintSamplingSerialization(NO_SERIALIZATION);
		} else if (pcParameter[0] == 'p') {
			SetStatePrintSamplingSerialization(PROTOBUFFER_SERIALIZATION);
		}

		StartStateSamplingTask(stateSampleTime, stateSampleDuration);
	}

	/* Update return value and parameter index */
	if (lParameterNumber == startStateSamplingCommand.cExpectedNumberOfParameters) {
		/* If this is the last parameter then there are no more strings to return after this one. */
		xReturn = pdFALSE;
		lParameterNumber = 0;
	} else {
		/* There are more parameters to return after this one. */
		xReturn = pdTRUE;
		lParameterNumber++;
	}

	return xReturn;
}

/**
 * @brief  Stops printing of state sample values
 * @param  pcWriteBuffer : Reference to output buffer
 * @param  xWriteBufferLen : Size of output buffer
 * @param  pcCommandString : Command line string
 * @retval pdTRUE if more data follows, pdFALSE if command activity finished
 */
static portBASE_TYPE CLIStopStateSampling(int8_t* pcWriteBuffer, size_t xWriteBufferLen, const int8_t* pcCommandString) {
	/* Remove compile time warnings about unused parameters, and check the write buffer is not NULL */
	(void) pcCommandString;
	configASSERT(pcWriteBuffer);

	strncpy((char*) pcWriteBuffer, "Stopping printing of state sample values...\r\n", xWriteBufferLen);

	/* Stop the state sample printing task */
	StopStateSamplingTask();

	return pdFALSE;
}

/**
 * @}
 */

/**
 * @}
 */
/*****END OF FILE****/
>>>>>>> 4df64edf
<|MERGE_RESOLUTION|>--- conflicted
+++ resolved
@@ -1,4 +1,3 @@
-<<<<<<< HEAD
 /******************************************************************************
  * @file    usb_com_cli.c
  * @brief   File contains functionality to use the USB CDC class with a
@@ -1436,1444 +1435,4 @@
 /**
  * @}
  */
-/*****END OF FILE****/
-=======
-/******************************************************************************
- * @file    usb_com_cli.c
- * @brief   File contains functionality to use the USB CDC class with a
- *          Command Line Interface (CLI). Each command is associated with
- *          number of command parameters and a function which executes command
- *          activities. The CLI used is based on the FreeRTOS Plus CLI API.
- ******************************************************************************/
-
-/* Includes ------------------------------------------------------------------*/
-#include "usb_com_cli.h"
-
-#include "main.h"
-#include "dragonfly_fcb.pb.h"
-#include "receiver.h"
-#include "motor_control.h"
-#include "flight_control.h"
-#include "fifo_buffer.h"
-#include "common.h"
-#include "fcb_gyroscope.h"
-#include "fcb_accelerometer_magnetometer.h"
-#include "fcb_sensors.h"
-#include "state_estimation.h"
-
-#include <stdlib.h>
-#include <string.h>
-#include <stdarg.h>
-#include <stdio.h>
-
-#include "FreeRTOS.h"
-#include "task.h"
-#include "semphr.h"
-#include "FreeRTOS_CLI.h"
-
-/* Private typedef -----------------------------------------------------------*/
-/* Private define ------------------------------------------------------------*/
-#define MAX_DATA_TRANSFER_DELAY         2000 // [ms]
-
-/* Private function prototypes -----------------------------------------------*/
-
-/*
- * Function implements the "echo" command.
- */
-static portBASE_TYPE CLIEcho(int8_t *pcWriteBuffer, size_t xWriteBufferLen, const int8_t *pcCommandString);
-
-/*
- * Function implements the "echo-data" command.
- */
-static portBASE_TYPE CLIEchoData(int8_t *pcWriteBuffer, size_t xWriteBufferLen, const int8_t *pcCommandString);
-
-/*
- * Function implements the "start-receiver-calibration" command.
- */
-static portBASE_TYPE CLIStartReceiverCalibration(int8_t *pcWriteBuffer, size_t xWriteBufferLen,
-		const int8_t *pcCommandString);
-
-/*
- * Function implements the "stop-receiver-calibration" command.
- */
-static portBASE_TYPE CLIStopReceiverCalibration(int8_t *pcWriteBuffer, size_t xWriteBufferLen,
-		const int8_t *pcCommandString);
-
-/*
- * Function implements the "reset-receiver-calibration" command.
- */
-static portBASE_TYPE CLIResetReceiverCalibration(int8_t *pcWriteBuffer, size_t xWriteBufferLen,
-		const int8_t *pcCommandString);
-
-/*
- * Function implements the "get-receiver" command.
- */
-static portBASE_TYPE CLIGetReceiver(int8_t *pcWriteBuffer, size_t xWriteBufferLen, const int8_t *pcCommandString);
-
-/*
- * Function implements the "get-receiver-calibration" command.
- */
-static portBASE_TYPE CLIGetReceiverCalibration(int8_t *pcWriteBuffer, size_t xWriteBufferLen,
-		const int8_t *pcCommandString);
-
-/*
- * Function implements the "start-receiver-sampling" command.
- */
-static portBASE_TYPE CLIStartReceiverSampling(int8_t *pcWriteBuffer, size_t xWriteBufferLen,
-		const int8_t *pcCommandString);
-
-/*
- * Function implements the "stop-receiver-sampling" command.
- */
-static portBASE_TYPE CLIStopReceiverSampling(int8_t *pcWriteBuffer, size_t xWriteBufferLen,
-		const int8_t *pcCommandString);
-
-/*
- * Function implements the "get-sensors" command.
- */
-static portBASE_TYPE CLIGetSensors(int8_t *pcWriteBuffer, size_t xWriteBufferLen, const int8_t *pcCommandString);
-
-/*
- * Function implements the "start-sensor-sampling" command.
- */
-static portBASE_TYPE CLIStartSensorSampling(int8_t *pcWriteBuffer, size_t xWriteBufferLen,
-		const int8_t *pcCommandString);
-
-/*
- * Function implements the "stop-sensor-sampling" command.
- */
-static portBASE_TYPE CLIStopSensorSampling(int8_t *pcWriteBuffer, size_t xWriteBufferLen, const int8_t *pcCommandString);
-
-
-/* Fcn implements "start-mag-calibration" CLI command. */
-static portBASE_TYPE CLIStartMagnetometerCalibration(int8_t *pcWriteBuffer, size_t xWriteBufferLen, const int8_t *pcCommandString);
-
-/*
- * Function implements the "get-motors" command.
- */
-static portBASE_TYPE CLIGetMotorValues(int8_t *pcWriteBuffer, size_t xWriteBufferLen, const int8_t *pcCommandString);
-
-/*
- * Function implements the "start-motor-sampling" command.
- */
-static portBASE_TYPE CLIStartMotorSampling(int8_t *pcWriteBuffer, size_t xWriteBufferLen, const int8_t *pcCommandString);
-
-/*
- * Function implements the "stop-motor-sampling" command.
- */
-static portBASE_TYPE CLIStopMotorSampling(int8_t *pcWriteBuffer, size_t xWriteBufferLen, const int8_t *pcCommandString);
-
-/*
- * Function implements the "about" command.
- */
-static portBASE_TYPE CLIAbout(int8_t *pcWriteBuffer, size_t xWriteBufferLen, const int8_t *pcCommandString);
-
-/*
- * Function implements the "systime" command.
- */
-static portBASE_TYPE CLISysTime(int8_t* pcWriteBuffer, size_t xWriteBufferLen, const int8_t* pcCommandString);
-
-/*
- * Function implements the "get-flight-mode" command.
- */
-static portBASE_TYPE CLIGetFlightMode(int8_t* pcWriteBuffer, size_t xWriteBufferLen, const int8_t* pcCommandString);
-
-/*
- * Function implements the "get-ref-signals" command.
- */
-static portBASE_TYPE CLIGetRefSignals(int8_t* pcWriteBuffer, size_t xWriteBufferLen, const int8_t* pcCommandString);
-
-/*
- * Function implements the "task-status" command.
- */
-static portBASE_TYPE CLITaskStatus(int8_t* pcWriteBuffer, size_t xWriteBufferLen, const int8_t* pcCommandString);
-
-/*
- * Function implements the "get-states" command.
- */
-static portBASE_TYPE CLIGetStateValues(int8_t *pcWriteBuffer, size_t xWriteBufferLen, const int8_t *pcCommandString);
-
-/*
- * Function implements the "start-state-sampling" command.
- */
-static portBASE_TYPE CLIStartStateSampling(int8_t* pcWriteBuffer, size_t xWriteBufferLen, const int8_t* pcCommandString);
-
-/*
- * Function implements the "stop-state-sampling" command.
- */
-static portBASE_TYPE CLIStopStateSampling(int8_t* pcWriteBuffer, size_t xWriteBufferLen, const int8_t* pcCommandString);
-
-/* Private variables ---------------------------------------------------------*/
-
-/* Structure that defines the "echo" command line command. */
-static const CLI_Command_Definition_t echoCommand = { (const int8_t * const ) "echo",
-		(const int8_t * const ) "\r\necho <param>:\r\n Echoes one parameter\r\n", CLIEcho, /* The function to run. */
-		1 /* Number of parameters expected */
-};
-
-/* Structure that defines the "echo-data" command line command. */
-static const CLI_Command_Definition_t echoDataCommand = { (const int8_t * const ) "echo-data",
-		(const int8_t * const ) "\r\necho-data <param:data size>:\r\n Echoes input data with size specified by command parameter\r\n",
-		CLIEchoData, /* The function to run. */
-		1 /* Number of parameters expected */
-};
-
-/* Structure that defines the "start-receiver-calibration" command line command. */
-static const CLI_Command_Definition_t startReceiverCalibrationCommand = { (const int8_t * const ) "start-receiver-calibration",
-		(const int8_t * const ) "\r\nstart-receiver-calibration <encoding>:\r\n Starts receiver calibration procedure with values printing with <encoding>  (n=none, p=proto)\r\n",
-		CLIStartReceiverCalibration, /* The function to run. */
-		1 /* Number of parameters expected */
-};
-
-/* Structure that defines the "stop-receiver-calibration" command line command. */
-static const CLI_Command_Definition_t stopReceiverCalibrationCommand = { (const int8_t * const ) "stop-receiver-calibration",
-		(const int8_t * const ) "\r\nstop-receiver-calibration:\r\n Stops receiver calibration procedure\r\n",
-		CLIStopReceiverCalibration, /* The function to run. */
-		0 /* Number of parameters expected */
-};
-
-/* Structure that defines the "reset-receiver-calibration" command line command. */
-static const CLI_Command_Definition_t resetReceiverCalibrationCommand = { (const int8_t * const ) "reset-receiver-calibration",
-		(const int8_t * const ) "\r\nreset-receiver-calibration:\r\n Resets receiver calibration to default values\r\n",
-		CLIResetReceiverCalibration, /* The function to run. */
-		0 /* Number of parameters expected */
-};
-
-/* Structure that defines the "get-receiver" command line command. */
-static const CLI_Command_Definition_t getReceiverCommand = { (const int8_t * const ) "get-receiver",
-		(const int8_t * const ) "\r\nget-receiver <encoding>:\r\n Returns current receiver values with <encoding> (n=none, p=proto)\r\n",
-		CLIGetReceiver, /* The function to run. */
-		1 /* Number of parameters expected */
-};
-
-/* Structure that defines the "get-receiver-calibration" command line command. */
-static const CLI_Command_Definition_t getReceiverCalibrationCommand = { (const int8_t * const ) "get-receiver-calibration",
-		(const int8_t * const ) "\r\nget-receiver-calibration:\r\n Prints current receiver calibration values\r\n",
-		CLIGetReceiverCalibration, /* The function to run. */
-		0 /* Number of parameters expected */
-};
-
-/* Structure that defines the "start-receiver-sampling" command line command. */
-static const CLI_Command_Definition_t startReceiverSamplingCommand = { (const int8_t * const ) "start-receiver-sampling",
-		(const int8_t * const ) "\r\nstart-receiver-sampling <sampletime> <sampleduration> <encoding>:\r\n Prints receiver values once every <sampletime> ms for <sampleduration> s with <encoding> (n=none, p=proto)\r\n",
-		CLIStartReceiverSampling, /* The function to run. */
-		3 /* Number of parameters expected */
-};
-
-/* Structure that defines the "stop-receiver-sampling" command line command. */
-static const CLI_Command_Definition_t stopReceiverSamplingCommand = { (const int8_t * const ) "stop-receiver-sampling",
-		(const int8_t * const ) "\r\nstop-receiver-sampling:\r\n Stops printing of receiver sample values\r\n",
-		CLIStopReceiverSampling, /* The function to run. */
-		0 /* Number of parameters expected */
-};
-
-/* Structure that defines the "get-sensors" command line command. */
-static const CLI_Command_Definition_t getSensorsCommand = { (const int8_t * const ) "get-sensors",
-		(const int8_t * const ) "\r\nget-sensors: <encoding>\r\n Prints last read sensor values with <encoding> (n=none, p=proto)\r\n",
-		CLIGetSensors, /* The function to run. */
-		1 /* Number of parameters expected */
-};
-
-/* Structure that defines the "start-sensor-sampling" command line command. */
-static const CLI_Command_Definition_t startSensorSamplingCommand = { (const int8_t * const ) "start-sensor-sampling",
-		(const int8_t * const ) "\r\nstart-sensor-sampling <sampletime> <sampleduration> <encoding>:\r\n Prints sensor values once every <sampletime> ms for <sampleduration> s with <encoding> (n=none, p=proto, c=calibration)\r\n",
-		CLIStartSensorSampling, /* The function to run. */
-		3 /* Number of parameters expected */
-};
-
-/* Structure that defines the "stop-sensor-sampling" command line command. */
-static const CLI_Command_Definition_t stopSensorSamplingCommand = { (const int8_t * const ) "stop-sensor-sampling",
-		(const int8_t * const ) "\r\nstop-sensor-sampling:\r\n Stops printing of sensor sample values\r\n",
-		CLIStopSensorSampling, /* The function to run. */
-		0 /* Number of parameters expected */
-};
-
-static const CLI_Command_Definition_t startMagnetometerCalibration = { (const int8_t * const ) "start-mag-calibration",
-  (const int8_t * const) "\r\n start-mag-calibration:\r\n Starts collection of 6 magmtr values via 6 USER btn presses\r\n"
-                         "NOTE: use with SciLab Gauss-Newton scripts (todo Issue2)\r\n",
-  CLIStartMagnetometerCalibration, /* the fcn to run */
-  0 /* nbr of expected parameters */
-};
-
-/* Structure that defines the "get-motors" command line command. */
-static const CLI_Command_Definition_t getMotorsCommand = { (const int8_t * const ) "get-motors",
-		(const int8_t * const ) "\r\nget-motors <encoding>:\r\n Prints motor control values with <encoding> (n=none, p=proto)\r\n",
-		CLIGetMotorValues, /* The function to run. */
-		1 /* Number of parameters expected */
-};
-
-/* Structure that defines the "start-motor-sampling" command line command. */
-static const CLI_Command_Definition_t startMotorSamplingCommand = { (const int8_t * const ) "start-motor-sampling",
-		(const int8_t * const ) "\r\nstart-motor-sampling <sampletime> <sampleduration> <encoding>:\r\n Prints motor control values once every <sampletime> ms for <sampleduration> s with <encoding> (n=none, p=proto)\r\n",
-		CLIStartMotorSampling, /* The function to run. */
-		3 /* Number of parameters expected */
-};
-
-/* Structure that defines the "stop-motor-sampling" command line command. */
-static const CLI_Command_Definition_t stopMotorSamplingCommand = { (const int8_t * const ) "stop-motor-sampling",
-		(const int8_t * const ) "\r\nstop-motor-sampling:\r\n Stops printing of motor control sample values\r\n",
-		CLIStopMotorSampling, /* The function to run. */
-		0 /* Number of parameters expected */
-};
-
-/* Structure that defines the "about" command line command. */
-static const CLI_Command_Definition_t aboutCommand = { (const int8_t * const ) "about",
-		(const int8_t * const ) "\r\nabout:\r\n Prints system info\r\n",
-		CLIAbout, /* The function to run. */
-		0 /* Number of parameters expected */
-};
-
-/* Structure that defines the "systime" command line command. */
-static const CLI_Command_Definition_t systimeCommand = { (const int8_t * const ) "systime",
-		(const int8_t * const ) "\r\nsystime:\r\n Prints system time in ms\r\n",
-		CLISysTime, /* The function to run. */
-		0 /* Number of parameters expected */
-};
-
-/* Structure that defines the "get-flight-mode" command line command. */
-static const CLI_Command_Definition_t getFlightModeCommand = { (const int8_t * const ) "get-flight-mode",
-		(const int8_t * const ) "\r\nget-flight-mode:\r\n Prints the current flight mode\r\n",
-		CLIGetFlightMode, /* The function to run. */
-		0 /* Number of parameters expected */
-};
-
-/* Structure that defines the "get-ref-signals" command line command. */
-static const CLI_Command_Definition_t getRefSignalsCommand = { (const int8_t * const ) "get-ref-signals",
-		(const int8_t * const ) "\r\nget-ref-signals:\r\n Prints the current reference signal\r\n",
-		CLIGetRefSignals, /* The function to run. */
-		0 /* Number of parameters expected */
-};
-
-/* Structure that defines the "task-status" command line command. */
-static const CLI_Command_Definition_t taskStatusCommand = { (const int8_t * const ) "task-status",
-		(const int8_t * const ) "\r\ntask-status:\r\n Prints task status\r\n",
-		CLITaskStatus, /* The function to run. */
-		0 /* Number of parameters expected */
-};
-
-/* Structure that defines the "get-states" command line command. */
-static const CLI_Command_Definition_t getStatesCommand = { (const int8_t * const ) "get-states",
-		(const int8_t * const ) "\r\nget-states <encoding>:\r\n Prints state values with <encoding> (n=none, p=proto)\r\n",
-		CLIGetStateValues, /* The function to run. */
-		1 /* Number of parameters expected */
-};
-
-/* Structure that defines the "start-motor-sampling" command line command. */
-static const CLI_Command_Definition_t startStateSamplingCommand = { (const int8_t * const ) "start-state-sampling",
-		(const int8_t * const ) "\r\nstart-state-sampling <sampletime> <sampleduration> <encoding>:\r\n Prints state values once every <sampletime> ms for <sampleduration> s with <encoding> (n=none, p=proto)\r\n",
-		CLIStartStateSampling, /* The function to run. */
-		3 /* Number of parameters expected */
-};
-
-/* Structure that defines the "stop-motor-sampling" command line command. */
-static const CLI_Command_Definition_t stopStateSamplingCommand = { (const int8_t * const ) "stop-state-sampling",
-		(const int8_t * const ) "\r\nstop-state-sampling:\r\n Stops printing of state sample values\r\n",
-		CLIStopStateSampling, /* The function to run. */
-		0 /* Number of parameters expected */
-};
-
-extern volatile FIFOBuffer_TypeDef USBCOMRxFIFOBuffer;
-extern xSemaphoreHandle USBCOMRxDataSem;
-
-/* Exported functions --------------------------------------------------------*/
-
-/**
- * @brief  Registers CLI commands
- * @param  None
- * @retval None
- * @note   Too many CLI commands may cause problems with the "help" command if the UsbTxQueue is not large enough
- */
-void RegisterCLICommands(void) {
-	/* Register all the command line commands defined immediately above. */
-
-	/* Sample CLI commands */
-	FreeRTOS_CLIRegisterCommand(&echoCommand);
-	FreeRTOS_CLIRegisterCommand(&echoDataCommand);
-
-	/* RC receiver CLI commands*/
-	FreeRTOS_CLIRegisterCommand(&startReceiverCalibrationCommand);
-	FreeRTOS_CLIRegisterCommand(&stopReceiverCalibrationCommand);
-	FreeRTOS_CLIRegisterCommand(&resetReceiverCalibrationCommand);
-	FreeRTOS_CLIRegisterCommand(&getReceiverCommand);
-	FreeRTOS_CLIRegisterCommand(&getReceiverCalibrationCommand);
-	FreeRTOS_CLIRegisterCommand(&startReceiverSamplingCommand);
-	FreeRTOS_CLIRegisterCommand(&stopReceiverSamplingCommand);
-
-	/* Sensor CLI commands */
-	FreeRTOS_CLIRegisterCommand(&getSensorsCommand);
-	FreeRTOS_CLIRegisterCommand(&startSensorSamplingCommand);
-	FreeRTOS_CLIRegisterCommand(&stopSensorSamplingCommand);
-	FreeRTOS_CLIRegisterCommand(&startMagnetometerCalibration);
-
-	/* Motors CLI commands */
-	FreeRTOS_CLIRegisterCommand(&getMotorsCommand);
-	FreeRTOS_CLIRegisterCommand(&startMotorSamplingCommand);
-	FreeRTOS_CLIRegisterCommand(&stopMotorSamplingCommand);
-
-	/* System info CLI commands */
-	FreeRTOS_CLIRegisterCommand(&aboutCommand);
-	FreeRTOS_CLIRegisterCommand(&systimeCommand);
-	FreeRTOS_CLIRegisterCommand(&taskStatusCommand);
-
-	/* Flight control CLI commands */
-	FreeRTOS_CLIRegisterCommand(&getFlightModeCommand);
-	FreeRTOS_CLIRegisterCommand(&getRefSignalsCommand);
-	FreeRTOS_CLIRegisterCommand(&getStatesCommand);
-	FreeRTOS_CLIRegisterCommand(&startStateSamplingCommand);
-	FreeRTOS_CLIRegisterCommand(&stopStateSamplingCommand);
-}
-
-/* Private functions ---------------------------------------------------------*/
-
-/**
- * @brief  Implements the CLI command to echo one parameter
- * @param  pcWriteBuffer : Reference to output buffer
- * @param  xWriteBufferLen : Size of output buffer
- * @param  pcCommandString : Command line string
- * @retval pdTRUE if more data follows, pdFALSE if command activity finished
- */
-static portBASE_TYPE CLIEcho(int8_t* pcWriteBuffer, size_t xWriteBufferLen, const int8_t* pcCommandString) {
-	int8_t* pcParameter;
-	portBASE_TYPE xParameterStringLength, xReturn;
-	static portBASE_TYPE lParameterNumber = 0;
-
-	/* Check the write buffer is not NULL */
-	configASSERT(pcWriteBuffer);
-
-	if (lParameterNumber == 0) {
-		/* The first time the function is called after the command has been
-		 entered just a header string is returned. */
-		memset(pcWriteBuffer, 0x00, xWriteBufferLen);
-		strncpy((char*) pcWriteBuffer, "Parameter received:\r\n", xWriteBufferLen);
-	} else {
-		/* Obtain the parameter string */
-		pcParameter = (int8_t*) FreeRTOS_CLIGetParameter(pcCommandString, /* The command string itself. */
-		lParameterNumber, /* Return the next parameter. */
-		&xParameterStringLength /* Store the parameter string length. */
-		);
-
-		/* Sanity check something was returned. */
-		configASSERT(pcParameter);
-
-		/* Return the parameter string. */
-		memset(pcWriteBuffer, 0x00, xWriteBufferLen);
-		strncpy((char*) pcWriteBuffer, (const char*) pcParameter, xParameterStringLength);
-		strncat((char*) pcWriteBuffer, "\r\n", xWriteBufferLen - strlen((char*) pcWriteBuffer) - 1);
-	}
-
-	/* Update return value and parameter index */
-	if (lParameterNumber == echoCommand.cExpectedNumberOfParameters) {
-		/* If this is the last parameter then there are no more strings to return after this one. */
-		xReturn = pdFALSE;
-		lParameterNumber = 0;
-	} else {
-		/* There are more parameters to return after this one. */
-		xReturn = pdTRUE;
-		lParameterNumber++;
-	}
-
-	return xReturn;
-}
-
-/**
- * @brief  Implements the CLI command to echo a specific amount of data (size specified by parameter)
- * @param  pcWriteBuffer : Reference to output buffer
- * @param  xWriteBufferLen : Size of output buffer
- * @param  pcCommandString : Command line string
- * @retval pdTRUE if more data follows, pdFALSE if command activity finished
- */
-static portBASE_TYPE CLIEchoData(int8_t* pcWriteBuffer, size_t xWriteBufferLen, const int8_t* pcCommandString) {
-	int8_t *pcParameter;
-	portBASE_TYPE xParameterStringLength, xReturn;
-	static portBASE_TYPE lParameterNumber = 0;
-
-	/* Check the write buffer is not NULL */
-	configASSERT(pcWriteBuffer);
-
-	if (lParameterNumber == 0) {
-		/* The first time the function is called after the command has been
-		 entered just a header string is returned. */
-		strncpy((char*) pcWriteBuffer, "Received data:\r\n", xWriteBufferLen);
-	} else if (lParameterNumber == 1) {
-		/* Obtain the parameter string. */
-		pcParameter = (int8_t *) FreeRTOS_CLIGetParameter(pcCommandString, /* The command string itself. */
-		lParameterNumber, /* Return the next parameter. */
-		&xParameterStringLength /* Store the parameter string length. */
-		);
-
-		/* Sanity check something was returned. */
-		configASSERT(pcParameter);
-
-		// Convert pcParameter string to equivalent int to get the length of the following data
-		int dataLength = atoi((char*) pcParameter);
-
-		/* Check that data length is a positive integer and within buffer bounds */
-		if (!IS_POS(dataLength))
-			return pdFALSE;
-
-		memset(pcWriteBuffer, 0x00, xWriteBufferLen);
-		int previousRxBufferCount = -1; // Init to -1 so that while loop is iterated at least once
-
-		/* Check that new data is being received */
-		while (previousRxBufferCount != USBCOMRxFIFOBuffer.count) {
-			if (dataLength <= USBCOMRxFIFOBuffer.count) {
-				/* Read out the data */
-				ErrorStatus bufferStatus = SUCCESS;
-				uint16_t i = 0;
-				uint8_t getByte;
-				while (bufferStatus == SUCCESS && i < dataLength && i <= xWriteBufferLen) {
-					bufferStatus = FIFOBufferGetByte(&USBCOMRxFIFOBuffer, &getByte);
-
-					if (bufferStatus == SUCCESS)
-						pcWriteBuffer[i] = getByte;
-
-					i++;
-				}
-
-				/* If there is data left in the buffer, it is likely the next command to be handled by the CLI.
-				 * Give semaphore to wake up USB RX thread to start handling this. */
-				if (USBCOMRxFIFOBuffer.count > 0)
-					xSemaphoreGive(USBCOMRxDataSem);
-
-				previousRxBufferCount = USBCOMRxFIFOBuffer.count; // Set this to exit while loop
-			} else {
-				previousRxBufferCount = USBCOMRxFIFOBuffer.count;
-				/*/ Pend on USBComRxDataSem for MAX_DATA_TRANSFER_DELAY while waiting for data to enter RX buffer */
-				if (pdPASS != xSemaphoreTake(USBCOMRxDataSem, MAX_DATA_TRANSFER_DELAY)) {
-					memset(pcWriteBuffer, 0x00, xWriteBufferLen);
-					strncpy((char*) pcWriteBuffer, "Data transmission timed out.\r\n", xWriteBufferLen);
-				}
-			}
-		}
-	} else {
-		/* Return new line */
-		memset(pcWriteBuffer, 0x00, xWriteBufferLen);
-		strncpy((char*) pcWriteBuffer, "\r\n", xWriteBufferLen);
-	}
-
-	/* Update return value and parameter index */
-	if (lParameterNumber == echoDataCommand.cExpectedNumberOfParameters + 1) // Added +1 to output \r\n
-			{
-		/* If this is the last of the parameters then there are no more strings to return after this one. */
-		xReturn = pdFALSE;
-		lParameterNumber = 0;
-	} else {
-		/* There are more parameters/data to return after this one. */
-		xReturn = pdTRUE;
-		lParameterNumber++;
-	}
-
-	return xReturn;
-}
-
-/**
- * @brief  Implements the CLI command to start receiver calibration
- * @param  pcWriteBuffer : Reference to output buffer
- * @param  xWriteBufferLen : Size of output buffer
- * @param  pcCommandString : Command line string
- * @retval pdTRUE if more data follows, pdFALSE if command activity finished
- */
-static portBASE_TYPE CLIStartReceiverCalibration(int8_t* pcWriteBuffer, size_t xWriteBufferLen,
-		const int8_t* pcCommandString) {
-	int8_t* pcParameter;
-	portBASE_TYPE xParameterStringLength;
-	portBASE_TYPE lParameterNumber = 0;
-
-	/* Empty pcWriteBuffer so no strange output is sent as command response */
-	memset(pcWriteBuffer, 0x00, xWriteBufferLen);
-
-	lParameterNumber++;
-
-	/* Obtain the parameter string. */
-	pcParameter = (int8_t *) FreeRTOS_CLIGetParameter(pcCommandString, /* The command string itself. */
-			lParameterNumber, /* Return the next parameter. */
-			&xParameterStringLength /* Store the parameter string length. */
-	);
-
-	/* Sanity check something was returned. */
-	configASSERT(pcParameter);
-
-	/* Get the current receiver values */
-	if(pcParameter[0] == 'n')
-		SetReceiverPrintSamplingSerialization(NO_SERIALIZATION);
-	else if(pcParameter[0] == 'p')
-		SetReceiverPrintSamplingSerialization(PROTOBUFFER_SERIALIZATION);
-
-	/* Start the receiver calibration procedure */
-	if (StartReceiverCalibration())
-		strncpy((char*) pcWriteBuffer,
-				"RC receiver calibration started. Please saturate all RC transmitter control sticks and toggle switches.\r\n",
-				xWriteBufferLen);
-	else
-		strncpy((char*) pcWriteBuffer, "RC receiver calibration could not be started.\r\n", xWriteBufferLen);
-
-	/* Return false to indicate command activity finished */
-	return pdFALSE;
-}
-
-/**
- * @brief  Implements the CLI command to stop receiver calibration
- * @param  pcWriteBuffer : Reference to output buffer
- * @param  xWriteBufferLen : Size of output buffer
- * @param  pcCommandString : Command line string
- * @retval pdTRUE if more data follows, pdFALSE if command activity finished
- */
-static portBASE_TYPE CLIStopReceiverCalibration(int8_t* pcWriteBuffer, size_t xWriteBufferLen,
-		const int8_t* pcCommandString) {
-	/* Remove compile time warnings about unused parameters, and check the write buffer is not NULL */
-	(void) pcCommandString;
-	configASSERT(pcWriteBuffer);
-
-	/* Stop the receiver calibration procedure */
-	ReceiverErrorStatus rcCalStatus = StopReceiverCalibration();
-	strncpy((char*) pcWriteBuffer, "RC receiver calibration stopped\r\n", xWriteBufferLen);
-	if (rcCalStatus)
-		strncat((char*) pcWriteBuffer, "RC receiver calibration successful\r\n",
-				xWriteBufferLen - strlen((char*) pcWriteBuffer) - 1);
-	else
-		strncat((char*) pcWriteBuffer, "RC receiver calibration failed\r\n",
-				xWriteBufferLen - strlen((char*) pcWriteBuffer) - 1);
-
-	/* Return false to indicate command activity finished */
-	return pdFALSE;
-}
-
-/**
- * @brief  Implements the CLI command to reset receiver calibration to default values
- * @param  pcWriteBuffer : Reference to output buffer
- * @param  xWriteBufferLen : Size of output buffer
- * @param  pcCommandString : Command line string
- * @retval pdTRUE if more data follows, pdFALSE if command activity finished
- */
-static portBASE_TYPE CLIResetReceiverCalibration(int8_t* pcWriteBuffer, size_t xWriteBufferLen,
-		const int8_t* pcCommandString) {
-	/* Remove compile time warnings about unused parameters, and check the write buffer is not NULL */
-	(void) pcCommandString;
-	configASSERT(pcWriteBuffer);
-
-	/* Resets calibration values to default */
-	ResetReceiverCalibrationValues();
-	strncpy((char*) pcWriteBuffer, "RC receiver calibration set to default values.\r\n", xWriteBufferLen);
-
-	/* Return false to indicate command activity finished */
-	return pdFALSE;
-}
-
-/**
- * @brief  Implements the CLI command to print receiver values with or without serialization
- * @param  pcWriteBuffer : Reference to output buffer
- * @param  xWriteBufferLen : Size of output buffer
- * @param  pcCommandString : Command line string
- * @retval pdTRUE if more data follows, pdFALSE if command activity finished
- */
-static portBASE_TYPE CLIGetReceiver(int8_t *pcWriteBuffer, size_t xWriteBufferLen, const int8_t *pcCommandString) {
-	int8_t* pcParameter;
-	portBASE_TYPE xParameterStringLength;
-	portBASE_TYPE lParameterNumber = 0;
-
-	/* Empty pcWriteBuffer so no strange output is sent as command response */
-	memset(pcWriteBuffer, 0x00, xWriteBufferLen);
-
-	lParameterNumber++;
-
-	/* Obtain the parameter string. */
-	pcParameter = (int8_t *) FreeRTOS_CLIGetParameter(pcCommandString, /* The command string itself. */
-			lParameterNumber, /* Return the next parameter. */
-			&xParameterStringLength /* Store the parameter string length. */
-	);
-
-	/* Sanity check something was returned. */
-	configASSERT(pcParameter);
-
-	/* Get the current receiver values */
-	if(pcParameter[0] == 'n')
-		PrintReceiverValues(NO_SERIALIZATION);
-	else if(pcParameter[0] == 'p')
-		PrintReceiverValues(PROTOBUFFER_SERIALIZATION);
-
-	/* Return false to indicate command activity finished */
-	return pdFALSE;
-}
-
-/**
- * @brief  Implements the CLI command to print receiver calibration values
- * @param  pcWriteBuffer : Reference to output buffer
- * @param  xWriteBufferLen : Size of output buffer
- * @param  pcCommandString : Command line string
- * @retval pdTRUE if more data follows, pdFALSE if command activity finished
- */
-static portBASE_TYPE CLIGetReceiverCalibration(int8_t *pcWriteBuffer, size_t xWriteBufferLen,
-		const int8_t *pcCommandString) {
-
-	static uint8_t currentChannelPrint = 0;
-
-	/* Remove compile time warnings about unused parameters, and check the
-	 write buffer is not NULL */
-	(void) pcCommandString;
-	configASSERT(pcWriteBuffer);
-	memset(pcWriteBuffer, 0x00, xWriteBufferLen);
-
-	/* Get the current receiver values */
-	switch (currentChannelPrint) {
-	case 0:
-		strncpy((char*) pcWriteBuffer,
-				"Receiver channel calibration values:\r\nNOTE: Values are specified in timer ticks.\r\n",
-				xWriteBufferLen);
-		break;
-	case 1:
-		snprintf((char*) pcWriteBuffer, xWriteBufferLen,
-				"Throttle Max: %u\nThrottle Mid: %u\nThrottle Min: %u\nAileron Max: %u\nAileron Mid: %u\nAileron Min: %u\nElevator Max: %u\nElevator Mid: %u\nElevator Min: %u\nRudder Max: %u\nRudder Mid: %u\nRudder Min: %u\n",
-				GetThrottleReceiverCalibrationMaxValue(), GetThrottleReceiverCalibrationMidValue(), GetThrottleReceiverCalibrationMinValue(),
-				GetAileronReceiverCalibrationMaxValue(), GetAileronReceiverCalibrationMidValue(), GetAileronReceiverCalibrationMinValue(),
-				GetElevatorReceiverCalibrationMaxValue(), GetElevatorReceiverCalibrationMidValue(), GetElevatorReceiverCalibrationMinValue(),
-				GetRudderReceiverCalibrationMaxValue(), GetRudderReceiverCalibrationMidValue(), GetRudderReceiverCalibrationMinValue());
-		break;
-	case 2:
-		snprintf((char*) pcWriteBuffer, xWriteBufferLen,
-				"Gear Max: %u\nGear Mid: %u\nGear Min: %u\nAux1 Max: %u\nAux1 Mid: %u\nAux1 Min: %u\n\r\n",
-				GetGearReceiverCalibrationMaxValue(), GetGearReceiverCalibrationMidValue(), GetGearReceiverCalibrationMinValue(),
-				GetAux1ReceiverCalibrationMaxValue(), GetAux1ReceiverCalibrationMidValue(), GetAux1ReceiverCalibrationMinValue());
-		break;
-	default:
-		// memset(pcWriteBuffer, 0x00, xWriteBufferLen);
-		strncpy((char*) pcWriteBuffer, "\r\n", xWriteBufferLen);
-		/* Reset receiver print iteration number*/
-		currentChannelPrint = 0;
-		/* Return false to indicate command activity finished */
-		return pdFALSE;
-	}
-
-	currentChannelPrint++;
-	/* Return true to indicate command activity not yet completed */
-	return pdTRUE;
-}
-
-/**
- * @brief  Starts receiver sampling for a specified sample time and duration
- * @param  pcWriteBuffer : Reference to output buffer
- * @param  xWriteBufferLen : Size of output buffer
- * @param  pcCommandString : Command line string
- * @retval pdTRUE if more data follows, pdFALSE if command activity finished
- */
-static portBASE_TYPE CLIStartReceiverSampling(int8_t* pcWriteBuffer, size_t xWriteBufferLen,
-		const int8_t* pcCommandString) {
-	int8_t* pcParameter;
-	portBASE_TYPE xParameterStringLength, xReturn;
-	static portBASE_TYPE lParameterNumber = 0;
-
-	/* Check the write buffer is not NULL */
-	configASSERT(pcWriteBuffer);
-
-	if (lParameterNumber == 0) {
-		/* The first time the function is called after the command has been entered just a header string is returned. */
-		strncpy((char*) pcWriteBuffer, "Starting print sampling of receiver values\r\n", xWriteBufferLen);
-	} else {
-		uint16_t receiverSampleTime;
-		uint16_t receiverSampleDuration;
-
-		/* Obtain the parameter string */
-		pcParameter = (int8_t*) FreeRTOS_CLIGetParameter(pcCommandString, /* The command string itself. */
-		lParameterNumber, /* Return the next parameter. */
-		&xParameterStringLength /* Store the parameter string length. */
-		);
-
-		/* Sanity check something was returned. */
-		configASSERT(pcParameter);
-
-		strncpy((char*) pcWriteBuffer, "Sample time (ms): ", xWriteBufferLen);
-
-		size_t paramMaxSize;
-		if ((unsigned long) xParameterStringLength > xWriteBufferLen - strlen((char*) pcWriteBuffer) - 1)
-			paramMaxSize = xWriteBufferLen - strlen((char*) pcWriteBuffer) - 1;
-		else
-			paramMaxSize = xParameterStringLength;
-
-		strncat((char*) pcWriteBuffer, (char*) pcParameter, paramMaxSize);
-		strncat((char*) pcWriteBuffer, "\r\n", xWriteBufferLen - strlen((char*) pcWriteBuffer) - 1);
-
-		receiverSampleTime = atoi((char*) pcParameter);
-
-		lParameterNumber++;
-
-		pcParameter = (int8_t*) FreeRTOS_CLIGetParameter(pcCommandString, /* The command string itself. */
-		lParameterNumber, /* Return the next parameter. */
-		&xParameterStringLength /* Store the parameter string length. */);
-
-		/* Sanity check something was returned. */
-		configASSERT(pcParameter);
-
-		strncat((char*) pcWriteBuffer, "Duration (s): ", xWriteBufferLen - strlen((char*) pcWriteBuffer) - 1);
-
-		if ((unsigned long) xParameterStringLength > xWriteBufferLen - strlen((char*) pcWriteBuffer) - 1)
-			paramMaxSize = xWriteBufferLen - strlen((char*) pcWriteBuffer) - 1;
-		else
-			paramMaxSize = xParameterStringLength;
-
-		strncat((char*) pcWriteBuffer, (char*) pcParameter, paramMaxSize);
-		strncat((char*) pcWriteBuffer, "\n\r\n", xWriteBufferLen - strlen((char*) pcWriteBuffer) - 1);
-
-		receiverSampleDuration = atoi((char*) pcParameter);
-
-		lParameterNumber++;
-
-		pcParameter = (int8_t*) FreeRTOS_CLIGetParameter(pcCommandString, /* The command string itself. */
-				lParameterNumber, /* Return the next parameter. */
-				&xParameterStringLength /* Store the parameter string length. */);
-
-		/* Sanity check something was returned. */
-		configASSERT(pcParameter);
-
-		/* Set serialization and start the receiver value sampling task */
-		if (pcParameter[0] == 'n') {
-			SetReceiverPrintSamplingSerialization(NO_SERIALIZATION);
-		} else if (pcParameter[0] == 'p') {
-			SetReceiverPrintSamplingSerialization(PROTOBUFFER_SERIALIZATION);
-		}
-		StartReceiverSamplingTask(receiverSampleTime, receiverSampleDuration);
-	}
-
-	/* Update return value and parameter index */
-	if (lParameterNumber == startReceiverSamplingCommand.cExpectedNumberOfParameters) {
-		/* If this is the last parameter then there are no more strings to return after this one. */
-		xReturn = pdFALSE;
-		lParameterNumber = 0;
-	} else {
-		/* There are more parameters to return after this one. */
-		xReturn = pdTRUE;
-		lParameterNumber++;
-	}
-
-	return xReturn;
-}
-
-/**
- * @brief  Stops printing of receiver sample values
- * @param  pcWriteBuffer : Reference to output buffer
- * @param  xWriteBufferLen : Size of output buffer
- * @param  pcCommandString : Command line string
- * @retval pdTRUE if more data follows, pdFALSE if command activity finished
- */
-static portBASE_TYPE CLIStopReceiverSampling(int8_t* pcWriteBuffer, size_t xWriteBufferLen,
-		const int8_t* pcCommandString) {
-	/* Remove compile time warnings about unused parameters, and check the
-	 write buffer is not NULL */
-	(void) pcCommandString;
-	configASSERT(pcWriteBuffer);
-
-	strncpy((char*) pcWriteBuffer, "Stopping printing of receiver sample values...\r\n", xWriteBufferLen);
-
-	/* Stop the receiver printing task */
-	StopReceiverSamplingTask();
-
-	return pdFALSE;
-}
-
-/**
- * @brief  Implements CLI command to print the last sampled sensor values
- * @param  pcWriteBuffer : Reference to output buffer
- * @param  xWriteBufferLen : Size of output buffer
- * @param  pcCommandString : Command line string
- * @retval pdTRUE if more data follows, pdFALSE if command activity finished
- */
-static portBASE_TYPE CLIGetSensors(int8_t* pcWriteBuffer, size_t xWriteBufferLen, const int8_t* pcCommandString) {
-	/* Remove compile time warnings about unused parameters, and check the write buffer is not NULL */
-	int8_t* pcParameter;
-	portBASE_TYPE xParameterStringLength;
-	portBASE_TYPE lParameterNumber = 0;
-
-	/* Empty pcWriteBuffer so no strange output is sent as command response */
-	configASSERT(pcWriteBuffer);
-	memset(pcWriteBuffer, 0x00, xWriteBufferLen);
-
-	lParameterNumber++;
-
-	/* Obtain the parameter string. */
-	pcParameter = (int8_t *) FreeRTOS_CLIGetParameter(pcCommandString, /* The command string itself. */
-			lParameterNumber, /* Return the next parameter. */
-			&xParameterStringLength /* Store the parameter string length. */
-	);
-
-	/* Get the current sensor values */
-	if(pcParameter[0] == 'n')
-		PrintSensorValues(NO_SERIALIZATION);
-	else if(pcParameter[0] == 'p')
-		PrintSensorValues(PROTOBUFFER_SERIALIZATION);
-
-	return pdFALSE;
-}
-
-/**
- * @brief  Starts sensor sampling for a specified sample time and duration
- * @param  pcWriteBuffer : Reference to output buffer
- * @param  xWriteBufferLen : Size of output buffer
- * @param  pcCommandString : Command line string
- * @retval pdTRUE if more data follows, pdFALSE if command activity finished
- */
-static portBASE_TYPE CLIStartSensorSampling(int8_t* pcWriteBuffer, size_t xWriteBufferLen,
-		const int8_t* pcCommandString) {
-	int8_t* pcParameter;
-	portBASE_TYPE xParameterStringLength, xReturn;
-	static portBASE_TYPE lParameterNumber = 0;
-	SerializationType_TypeDef serialisationType = NO_SERIALIZATION;
-	/* Check the write buffer is not NULL */
-	configASSERT(pcWriteBuffer);
-
-	if (lParameterNumber == 0) {
-		/* The first time the function is called after the command has been entered just a header string is returned. */
-		strncpy((char*) pcWriteBuffer, "Starting print sampling of sensor values...\r\n", xWriteBufferLen);
-	} else {
-		uint16_t sensorSampleTime;
-		uint16_t sensorSampleDuration;
-
-		/* Obtain the parameter string */
-		pcParameter = (int8_t*) FreeRTOS_CLIGetParameter(pcCommandString, /* The command string itself. */
-		lParameterNumber, /* Return the next parameter. */
-		&xParameterStringLength /* Store the parameter string length. */
-		);
-
-		/* Sanity check something was returned. */
-		configASSERT(pcParameter);
-
-		strncpy((char*) pcWriteBuffer, "Sample time (ms): ", xWriteBufferLen);
-
-		size_t paramMaxSize;
-		if ((unsigned long) xParameterStringLength > xWriteBufferLen - strlen((char*) pcWriteBuffer) - 1)
-			paramMaxSize = xWriteBufferLen - strlen((char*) pcWriteBuffer) - 1;
-		else
-			paramMaxSize = xParameterStringLength;
-
-		strncat((char*) pcWriteBuffer, (char*) pcParameter, paramMaxSize);
-		strncat((char*) pcWriteBuffer, "\r\n", xWriteBufferLen - strlen((char*) pcWriteBuffer) - 1);
-
-		sensorSampleTime = atoi((char*) pcParameter);
-
-		lParameterNumber++;
-
-		pcParameter = (int8_t*) FreeRTOS_CLIGetParameter(pcCommandString, /* The command string itself. */
-		lParameterNumber, /* Return the next parameter. */
-		&xParameterStringLength /* Store the parameter string length. */);
-
-		/* Sanity check something was returned. */
-		configASSERT(pcParameter);
-
-		strncat((char*) pcWriteBuffer, "Duration (s): ", xWriteBufferLen - strlen((char*) pcWriteBuffer) - 1);
-
-		if ((unsigned long) xParameterStringLength > xWriteBufferLen - strlen((char*) pcWriteBuffer) - 1)
-			paramMaxSize = xWriteBufferLen - strlen((char*) pcWriteBuffer) - 1;
-		else
-			paramMaxSize = xParameterStringLength;
-
-		strncat((char*) pcWriteBuffer, (char*) pcParameter, paramMaxSize);
-		strncat((char*) pcWriteBuffer, "\n\r\n", xWriteBufferLen - strlen((char*) pcWriteBuffer) - 1);
-
-		sensorSampleDuration = atoi((char*) pcParameter);
-
-		lParameterNumber++;
-
-		pcParameter = (int8_t*) FreeRTOS_CLIGetParameter(pcCommandString, /* The command string itself. */
-				lParameterNumber, /* Return the next parameter. */
-				&xParameterStringLength /* Store the parameter string length. */);
-
-		/* Sanity check something was returned. */
-		configASSERT(pcParameter);
-
-		/* Set serialization and start the receiver value sampling task */
-
-    switch (pcParameter[0]) {
-      case 'n':
-        serialisationType = NO_SERIALIZATION;
-        break;
-      case 'p':
-        serialisationType = PROTOBUFFER_SERIALIZATION;
-        break;
-		 case 'c':
-       serialisationType = CALIBRATION_SERIALIZATION;
-       break;
-    }
-
-    SetSensorPrintSamplingSerialization(serialisationType);
-		/* Start the sensor sample printing task */
-		StartSensorSamplingTask(sensorSampleTime, sensorSampleDuration);
-	}
-
-	/* Update return value and parameter index */
-	if (lParameterNumber == startSensorSamplingCommand.cExpectedNumberOfParameters) {
-		/* If this is the last parameter then there are no more strings to return after this one. */
-		xReturn = pdFALSE;
-		lParameterNumber = 0;
-	} else {
-		/* There are more parameters to return after this one. */
-		xReturn = pdTRUE;
-		lParameterNumber++;
-	}
-
-	return xReturn;
-}
-
-/**
- * @brief  Stops printing of sensor sample values
- * @param  pcWriteBuffer : Reference to output buffer
- * @param  xWriteBufferLen : Size of output buffer
- * @param  pcCommandString : Command line string
- * @retval pdTRUE if more data follows, pdFALSE if command activity finished
- */
-static portBASE_TYPE CLIStopSensorSampling(int8_t* pcWriteBuffer, size_t xWriteBufferLen, const int8_t* pcCommandString) {
-	/* Remove compile time warnings about unused parameters, and check the write buffer is not NULL */
-	(void) pcCommandString;
-	configASSERT(pcWriteBuffer);
-
-	strncpy((char*) pcWriteBuffer, "Stopping printing of sensor sample values...\r\n", xWriteBufferLen);
-
-	/* Stop the sensor sample printing task */
-	StopSensorSamplingTask();
-
-	return pdFALSE;
-}
-
-/**
- * Starts magnetometer calibration procedure.
- */
-static portBASE_TYPE CLIStartMagnetometerCalibration(int8_t *pcWriteBuffer, size_t xWriteBufferLen, const int8_t *pcCommandString) {
-  (void) pcCommandString;
-  configASSERT(pcWriteBuffer);
-
-  strncpy((char*) pcWriteBuffer, "Starting Magnetometer calibration, press USER btn 6 times ...\r\n", xWriteBufferLen);
-
-  BeginAccMagMtrCalibration(ACCMAG_CALIBRATION_SAMPLES_N);
-  return pdFALSE; /* false indicates CLI activity completed */
-}
-
-/**
- * @brief  Implements CLI command to print the last control signal values sent to the motors
- * @param  pcWriteBuffer : Reference to output buffer
- * @param  xWriteBufferLen : Size of output buffer
- * @param  pcCommandString : Command line string
- * @retval pdTRUE if more data follows, pdFALSE if command activity finished
- */
-static portBASE_TYPE CLIGetMotorValues(int8_t* pcWriteBuffer, size_t xWriteBufferLen, const int8_t* pcCommandString) {
-	int8_t* pcParameter;
-	portBASE_TYPE xParameterStringLength;
-	portBASE_TYPE lParameterNumber = 0;
-
-	configASSERT(pcWriteBuffer);
-
-	/* Empty pcWriteBuffer so no strange output is sent as command response */
-	memset(pcWriteBuffer, 0x00, xWriteBufferLen);
-
-	lParameterNumber++;
-
-	/* Obtain the parameter string. */
-	pcParameter = (int8_t *) FreeRTOS_CLIGetParameter(pcCommandString, /* The command string itself. */
-			lParameterNumber, /* Return the next parameter. */
-			&xParameterStringLength /* Store the parameter string length. */
-	);
-
-	/* Sanity check something was returned. */
-	configASSERT(pcParameter);
-
-	/* Get the current receiver values */
-	if(pcParameter[0] == 'n')
-		PrintMotorControlValues(NO_SERIALIZATION);
-	else if(pcParameter[0] == 'p')
-		PrintMotorControlValues(PROTOBUFFER_SERIALIZATION);
-
-	return pdFALSE;
-}
-
-/**
- * @brief  Starts sensor sampling for a specified sample time and duration
- * @param  pcWriteBuffer : Reference to output buffer
- * @param  xWriteBufferLen : Size of output buffer
- * @param  pcCommandString : Command line string
- * @retval pdTRUE if more data follows, pdFALSE if command activity finished
- */
-static portBASE_TYPE CLIStartMotorSampling(int8_t* pcWriteBuffer, size_t xWriteBufferLen, const int8_t* pcCommandString) {
-	int8_t* pcParameter;
-	portBASE_TYPE xParameterStringLength, xReturn;
-	static portBASE_TYPE lParameterNumber = 0;
-
-	/* Check the write buffer is not NULL */
-	configASSERT(pcWriteBuffer);
-
-	if (lParameterNumber == 0) {
-		/* The first time the function is called after the command has been entered just a header string is returned. */
-		strncpy((char*) pcWriteBuffer, "Starting print sampling of motor control signal values...\r\n", xWriteBufferLen);
-	} else {
-		uint16_t motorSampleTime;
-		uint16_t motorSampleDuration;
-
-		/* Obtain the parameter string */
-		pcParameter = (int8_t*) FreeRTOS_CLIGetParameter(pcCommandString, /* The command string itself. */
-		lParameterNumber, /* Return the next parameter. */
-		&xParameterStringLength /* Store the parameter string length. */
-		);
-
-		/* Sanity check something was returned. */
-		configASSERT(pcParameter);
-
-		strncpy((char*) pcWriteBuffer, "Sample time (ms): ", xWriteBufferLen);
-
-		size_t paramMaxSize;
-		if ((unsigned long) xParameterStringLength > xWriteBufferLen - strlen((char*) pcWriteBuffer) - 1)
-			paramMaxSize = xWriteBufferLen - strlen((char*) pcWriteBuffer) - 1;
-		else
-			paramMaxSize = xParameterStringLength;
-
-		strncat((char*) pcWriteBuffer, (char*) pcParameter, paramMaxSize);
-		strncat((char*) pcWriteBuffer, "\r\n", xWriteBufferLen - strlen((char*) pcWriteBuffer) - 1);
-
-		motorSampleTime = atoi((char*) pcParameter);
-
-		lParameterNumber++;
-
-		pcParameter = (int8_t*) FreeRTOS_CLIGetParameter(pcCommandString, /* The command string itself. */
-		lParameterNumber, /* Return the next parameter. */
-		&xParameterStringLength /* Store the parameter string length. */);
-
-		/* Sanity check something was returned. */
-		configASSERT(pcParameter);
-
-		strncat((char*) pcWriteBuffer, "Duration (s): ", xWriteBufferLen - strlen((char*) pcWriteBuffer) - 1);
-
-		if ((unsigned long) xParameterStringLength > xWriteBufferLen - strlen((char*) pcWriteBuffer) - 1)
-			paramMaxSize = xWriteBufferLen - strlen((char*) pcWriteBuffer) - 1;
-		else
-			paramMaxSize = xParameterStringLength;
-
-		strncat((char*) pcWriteBuffer, (char*) pcParameter, paramMaxSize);
-		strncat((char*) pcWriteBuffer, "\n\r\n", xWriteBufferLen - strlen((char*) pcWriteBuffer) - 1);
-
-		motorSampleDuration = atoi((char*) pcParameter);
-
-		lParameterNumber++;
-
-		pcParameter = (int8_t*) FreeRTOS_CLIGetParameter(pcCommandString, /* The command string itself. */
-		lParameterNumber, /* Return the next parameter. */
-		&xParameterStringLength /* Store the parameter string length. */);
-
-		/* Sanity check something was returned. */
-		configASSERT(pcParameter);
-
-		/* Set serialization and start the motor control sampling task */
-		if (pcParameter[0] == 'n') {
-			SetMotorPrintSamplingSerialization(NO_SERIALIZATION);
-		} else if (pcParameter[0] == 'p') {
-			SetMotorPrintSamplingSerialization(PROTOBUFFER_SERIALIZATION);
-		}
-
-		StartMotorControlSamplingTask(motorSampleTime, motorSampleDuration);
-	}
-
-	/* Update return value and parameter index */
-	if (lParameterNumber == startMotorSamplingCommand.cExpectedNumberOfParameters) {
-		/* If this is the last parameter then there are no more strings to return after this one. */
-		xReturn = pdFALSE;
-		lParameterNumber = 0;
-	} else {
-		/* There are more parameters to return after this one. */
-		xReturn = pdTRUE;
-		lParameterNumber++;
-	}
-
-	return xReturn;
-}
-
-/**
- * @brief  Stops printing of motor control signal sample values
- * @param  pcWriteBuffer : Reference to output buffer
- * @param  xWriteBufferLen : Size of output buffer
- * @param  pcCommandString : Command line string
- * @retval pdTRUE if more data follows, pdFALSE if command activity finished
- */
-static portBASE_TYPE CLIStopMotorSampling(int8_t* pcWriteBuffer, size_t xWriteBufferLen, const int8_t* pcCommandString) {
-	/* Remove compile time warnings about unused parameters, and check the write buffer is not NULL */
-	(void) pcCommandString;
-	configASSERT(pcWriteBuffer);
-
-	strncpy((char*) pcWriteBuffer, "Stopping printing of sensor sample values...\r\n", xWriteBufferLen);
-
-	/* Stop the motor control sample printing task */
-	StopMotorControlSamplingTask();
-
-	return pdFALSE;
-}
-
-/**
- * @brief  Implements "about" command, prints system information
- * @param  pcWriteBuffer : Reference to output buffer
- * @param  xWriteBufferLen : Size of output buffer
- * @param  pcCommandString : Command line string
- * @retval pdTRUE if more data follows, pdFALSE if command activity finished
- */
-static portBASE_TYPE CLIAbout(int8_t* pcWriteBuffer, size_t xWriteBufferLen, const int8_t* pcCommandString) {
-	/* Remove compile time warnings about unused parameters, and check the write buffer is not NULL */
-	(void) pcCommandString;
-	configASSERT(pcWriteBuffer);
-
-	strncpy((char*) pcWriteBuffer,
-			"Dragonfly\nThe Dragonfly system is developed at AF Consult in Malmoe, Sweden. It is designed to control a quadrotor UAV.\n\nVersion:",
-			xWriteBufferLen);
-	strncat((char*) pcWriteBuffer, DF_FCB_VERSION, xWriteBufferLen - strlen((char*) pcWriteBuffer) - 1);
-	strncat((char*) pcWriteBuffer, "\r\n", xWriteBufferLen - strlen((char*) pcWriteBuffer) - 1);
-
-	return pdFALSE;
-}
-
-/**
- * @brief  Implements "systime" command, prints system up time
- * @param  pcWriteBuffer : Reference to output buffer
- * @param  xWriteBufferLen : Size of output buffer
- * @param  pcCommandString : Command line string
- * @retval pdTRUE if more data follows, pdFALSE if command activity finished
- */
-static portBASE_TYPE CLISysTime(int8_t* pcWriteBuffer, size_t xWriteBufferLen, const int8_t* pcCommandString) {
-	/* Remove compile time warnings about unused parameters, and check the write buffer is not NULL */
-	(void) pcCommandString;
-	configASSERT(pcWriteBuffer);
-
-	snprintf((char*) pcWriteBuffer, xWriteBufferLen - strlen((char*) pcWriteBuffer) - 1, "System time [ms]: %u\r\n",
-			(unsigned int) HAL_GetTick());
-
-	return pdFALSE;
-}
-
-/**
- * @brief  Implements "get-flight-mode" command, prints current flight control mode
- * @param  pcWriteBuffer : Reference to output buffer
- * @param  xWriteBufferLen : Size of output buffer
- * @param  pcCommandString : Command line string
- * @retval pdTRUE if more data follows, pdFALSE if command activity finished
- */
-static portBASE_TYPE CLIGetFlightMode(int8_t* pcWriteBuffer, size_t xWriteBufferLen, const int8_t* pcCommandString) {
-	/* Remove compile time warnings about unused parameters, and check the write buffer is not NULL */
-	(void) pcCommandString;
-	configASSERT(pcWriteBuffer);
-
-	strncpy((char*) pcWriteBuffer, "Flight mode: ", xWriteBufferLen);
-
-	switch(GetFlightControlMode()) {
-	case FLIGHT_CONTROL_IDLE:
-		strncat((char*) pcWriteBuffer, "IDLE", xWriteBufferLen - strlen((char*) pcWriteBuffer) - 1);
-		break;
-	case FLIGHT_CONTROL_RAW:
-		strncat((char*) pcWriteBuffer, "RAW", xWriteBufferLen - strlen((char*) pcWriteBuffer) - 1);
-		break;
-	case FLIGHT_CONTROL_PID:
-		strncat((char*) pcWriteBuffer, "PID", xWriteBufferLen - strlen((char*) pcWriteBuffer) - 1);
-		break;
-	default:
-		strncat((char*) pcWriteBuffer, "UNKNOWN", xWriteBufferLen - strlen((char*) pcWriteBuffer) - 1);
-		break;
-	}
-
-	strncat((char*) pcWriteBuffer, "\r\n", xWriteBufferLen - strlen((char*) pcWriteBuffer) - 1);
-
-	return pdFALSE;
-}
-
-/**
- * @brief  Implements "get-ref-signals" command, prints current reference signals
- * @param  pcWriteBuffer : Reference to output buffer
- * @param  xWriteBufferLen : Size of output buffer
- * @param  pcCommandString : Command line string
- * @retval pdTRUE if more data follows, pdFALSE if command activity finished
- */
-static portBASE_TYPE CLIGetRefSignals(int8_t* pcWriteBuffer, size_t xWriteBufferLen, const int8_t* pcCommandString) {
-	/* Remove compile time warnings about unused parameters, and check the write buffer is not NULL */
-	(void) pcCommandString;
-	configASSERT(pcWriteBuffer);
-
-	strncpy((char*) pcWriteBuffer, "Re: ", xWriteBufferLen);
-
-	snprintf((char*) pcWriteBuffer, xWriteBufferLen,
-			"Reference signals:\nZ velocity: %1.4f m/s\nRoll angle: %1.4f rad\nPitch angle: %1.4f rad\nYaw angular rate: %1.4f rad/s\n",
-			GetZVelocityReferenceSignal(), GetRollAngleReferenceSignal(), GetPitchAngleReferenceSignal(), GetYawAngularRateReferenceSignal());
-
-	return pdFALSE;
-}
-
-/**
- * @brief  Implements "task-status" command, prints task status
- * @param  pcWriteBuffer : Reference to output buffer
- * @param  xWriteBufferLen : Size of output buffer
- * @param  pcCommandString : Command line string
- * @retval pdTRUE if more data follows, pdFALSE if command activity finished
- */
-static portBASE_TYPE CLITaskStatus(int8_t* pcWriteBuffer, size_t xWriteBufferLen, const int8_t* pcCommandString) {
-	/* Remove compile time warnings about unused parameters, and check the write buffer is not NULL */
-	(void) pcCommandString;
-	configASSERT(pcWriteBuffer);
-
-	strncpy((char*) pcWriteBuffer, "\nTask\t\t\t Abs Time\t % Time\n", xWriteBufferLen);
-	size_t len = strlen((char*) pcWriteBuffer);
-	vTaskGetRunTimeStats(pcWriteBuffer + len, xWriteBufferLen-len);
-	len = strlen((char*)pcWriteBuffer);
-	strncat((char*) pcWriteBuffer, "\n", xWriteBufferLen - len - 1);
-
-	return pdFALSE;
-}
-
-/**
- * @brief  Implements CLI command to print the last control signal values sent to the motors
- * @param  pcWriteBuffer : Reference to output buffer
- * @param  xWriteBufferLen : Size of output buffer
- * @param  pcCommandString : Command line string
- * @retval pdTRUE if more data follows, pdFALSE if command activity finished
- */
-static portBASE_TYPE CLIGetStateValues(int8_t* pcWriteBuffer, size_t xWriteBufferLen, const int8_t* pcCommandString) {
-	int8_t* pcParameter;
-	portBASE_TYPE xParameterStringLength;
-	portBASE_TYPE lParameterNumber = 0;
-
-	configASSERT(pcWriteBuffer);
-
-	/* Empty pcWriteBuffer so no strange output is sent as command response */
-	memset(pcWriteBuffer, 0x00, xWriteBufferLen);
-
-	lParameterNumber++;
-
-	/* Obtain the parameter string. */
-	pcParameter = (int8_t *) FreeRTOS_CLIGetParameter(pcCommandString, /* The command string itself. */
-			lParameterNumber, /* Return the next parameter. */
-			&xParameterStringLength /* Store the parameter string length. */
-	);
-
-	/* Sanity check something was returned. */
-	configASSERT(pcParameter);
-
-	/* Get the current receiver values */
-	if(pcParameter[0] == 'n')
-		PrintStateValues(NO_SERIALIZATION);
-	else if(pcParameter[0] == 'p')
-		PrintStateValues(PROTOBUFFER_SERIALIZATION);
-
-	return pdFALSE;
-}
-
-/**
- * @brief  Starts state sampling for a specified sample time and duration
- * @param  pcWriteBuffer : Reference to output buffer
- * @param  xWriteBufferLen : Size of output buffer
- * @param  pcCommandString : Command line string
- * @retval pdTRUE if more data follows, pdFALSE if command activity finished
- */
-static portBASE_TYPE CLIStartStateSampling(int8_t* pcWriteBuffer, size_t xWriteBufferLen, const int8_t* pcCommandString) {
-	int8_t* pcParameter;
-	portBASE_TYPE xParameterStringLength, xReturn;
-	static portBASE_TYPE lParameterNumber = 0;
-
-	/* Check the write buffer is not NULL */
-	configASSERT(pcWriteBuffer);
-
-	if (lParameterNumber == 0) {
-		/* The first time the function is called after the command has been entered just a header string is returned. */
-		strncpy((char*) pcWriteBuffer, "Starting print sampling of state values...\r\n", xWriteBufferLen);
-	} else {
-		uint16_t stateSampleTime;
-		uint16_t stateSampleDuration;
-
-		/* Obtain the parameter string */
-		pcParameter = (int8_t*) FreeRTOS_CLIGetParameter(pcCommandString, /* The command string itself. */
-		lParameterNumber, /* Return the next parameter. */
-		&xParameterStringLength /* Store the parameter string length. */
-		);
-
-		/* Sanity check something was returned. */
-		configASSERT(pcParameter);
-
-		strncpy((char*) pcWriteBuffer, "Sample time (ms): ", xWriteBufferLen);
-
-		size_t paramMaxSize;
-		if ((unsigned long) xParameterStringLength > xWriteBufferLen - strlen((char*) pcWriteBuffer) - 1)
-			paramMaxSize = xWriteBufferLen - strlen((char*) pcWriteBuffer) - 1;
-		else
-			paramMaxSize = xParameterStringLength;
-
-		strncat((char*) pcWriteBuffer, (char*) pcParameter, paramMaxSize);
-		strncat((char*) pcWriteBuffer, "\r\n", xWriteBufferLen - strlen((char*) pcWriteBuffer) - 1);
-
-		stateSampleTime = atoi((char*) pcParameter);
-
-		lParameterNumber++;
-
-		pcParameter = (int8_t*) FreeRTOS_CLIGetParameter(pcCommandString, /* The command string itself. */
-		lParameterNumber, /* Return the next parameter. */
-		&xParameterStringLength /* Store the parameter string length. */);
-
-		/* Sanity check something was returned. */
-		configASSERT(pcParameter);
-
-		strncat((char*) pcWriteBuffer, "Duration (s): ", xWriteBufferLen - strlen((char*) pcWriteBuffer) - 1);
-
-		if ((unsigned long) xParameterStringLength > xWriteBufferLen - strlen((char*) pcWriteBuffer) - 1)
-			paramMaxSize = xWriteBufferLen - strlen((char*) pcWriteBuffer) - 1;
-		else
-			paramMaxSize = xParameterStringLength;
-
-		strncat((char*) pcWriteBuffer, (char*) pcParameter, paramMaxSize);
-		strncat((char*) pcWriteBuffer, "\n\r\n", xWriteBufferLen - strlen((char*) pcWriteBuffer) - 1);
-
-		stateSampleDuration = atoi((char*) pcParameter);
-
-		lParameterNumber++;
-
-		pcParameter = (int8_t*) FreeRTOS_CLIGetParameter(pcCommandString, /* The command string itself. */
-		lParameterNumber, /* Return the next parameter. */
-		&xParameterStringLength /* Store the parameter string length. */);
-
-		/* Sanity check something was returned. */
-		configASSERT(pcParameter);
-
-		/* Set serialization and start the motor control sampling task */
-		if (pcParameter[0] == 'n') {
-			SetStatePrintSamplingSerialization(NO_SERIALIZATION);
-		} else if (pcParameter[0] == 'p') {
-			SetStatePrintSamplingSerialization(PROTOBUFFER_SERIALIZATION);
-		}
-
-		StartStateSamplingTask(stateSampleTime, stateSampleDuration);
-	}
-
-	/* Update return value and parameter index */
-	if (lParameterNumber == startStateSamplingCommand.cExpectedNumberOfParameters) {
-		/* If this is the last parameter then there are no more strings to return after this one. */
-		xReturn = pdFALSE;
-		lParameterNumber = 0;
-	} else {
-		/* There are more parameters to return after this one. */
-		xReturn = pdTRUE;
-		lParameterNumber++;
-	}
-
-	return xReturn;
-}
-
-/**
- * @brief  Stops printing of state sample values
- * @param  pcWriteBuffer : Reference to output buffer
- * @param  xWriteBufferLen : Size of output buffer
- * @param  pcCommandString : Command line string
- * @retval pdTRUE if more data follows, pdFALSE if command activity finished
- */
-static portBASE_TYPE CLIStopStateSampling(int8_t* pcWriteBuffer, size_t xWriteBufferLen, const int8_t* pcCommandString) {
-	/* Remove compile time warnings about unused parameters, and check the write buffer is not NULL */
-	(void) pcCommandString;
-	configASSERT(pcWriteBuffer);
-
-	strncpy((char*) pcWriteBuffer, "Stopping printing of state sample values...\r\n", xWriteBufferLen);
-
-	/* Stop the state sample printing task */
-	StopStateSamplingTask();
-
-	return pdFALSE;
-}
-
-/**
- * @}
- */
-
-/**
- * @}
- */
-/*****END OF FILE****/
->>>>>>> 4df64edf
+/*****END OF FILE****/