/******************************************************************************
 * @brief   File contains functionality to use the USB CDC class with a
 *          Command Line Interface (CLI). Each command is associated with
 *          number of command parameters and a function which executes command
 *          activities. The CLI used is based on the FreeRTOS Plus CLI API.
 *
 *          Note that multiple communication tasks may access the CLI parser.
 *          Thus, it is important that the CLI mutex is taken/given when
 *          accessing it. Do this using the CLIMutexTake() and CLIMutexGive()
 *          functions.
 ******************************************************************************/

/* Includes ------------------------------------------------------------------*/
#include "com_cli.h"

#include "main.h"
#include "dragonfly_fcb.pb.h"
#include "receiver.h"
#include "motor_control.h"
#include "flight_control.h"
#include "fifo_buffer.h"
#include "common.h"
#include "fcb_gyroscope.h"
#include "fcb_accelerometer_magnetometer.h"
#include "fcb_sensors.h"
#include "state_estimation.h"
#include "fcb_error.h"
#include "pb_encode.h"

#include <stdlib.h>
#include <string.h>
#include <stdarg.h>
#include <stdio.h>
#include <stdbool.h>

/* Private typedef -----------------------------------------------------------*/
/* Private define ------------------------------------------------------------*/
#define MAX_DATA_TRANSFER_DELAY         2000 // [ms]

/* Private function prototypes -----------------------------------------------*/

/*
 * Function implements the "echo" command.
 */
static portBASE_TYPE CLIEcho(int8_t *pcWriteBuffer, size_t xWriteBufferLen, const int8_t *pcCommandString);

/*
 * Function implements the "echo-data" command.
 */
static portBASE_TYPE CLIEchoData(int8_t *pcWriteBuffer, size_t xWriteBufferLen, const int8_t *pcCommandString);

/*
 * Function implements the "start-receiver-calibration" command.
 */
static portBASE_TYPE CLIStartReceiverCalibration(int8_t *pcWriteBuffer, size_t xWriteBufferLen,
        const int8_t *pcCommandString);

/*
 * Function implements the "stop-receiver-calibration" command.
 */
static portBASE_TYPE CLIStopReceiverCalibration(int8_t *pcWriteBuffer, size_t xWriteBufferLen,
        const int8_t *pcCommandString);

/*
 * Function implements the "reset-receiver-calibration" command.
 */
static portBASE_TYPE CLIResetReceiverCalibration(int8_t *pcWriteBuffer, size_t xWriteBufferLen,
        const int8_t *pcCommandString);

/*
 * Function implements the "get-receiver" command.
 */
static portBASE_TYPE CLIGetReceiver(int8_t *pcWriteBuffer, size_t xWriteBufferLen, const int8_t *pcCommandString);

/*
 * Function implements the "get-receiver-calibration" command.
 */
static portBASE_TYPE CLIGetReceiverCalibration(int8_t *pcWriteBuffer, size_t xWriteBufferLen,
        const int8_t *pcCommandString);

/*
 * Function implements the "start-receiver-sampling" command.
 */
static portBASE_TYPE CLIStartReceiverSampling(int8_t *pcWriteBuffer, size_t xWriteBufferLen,
        const int8_t *pcCommandString);

/*
 * Function implements the "stop-receiver-sampling" command.
 */
static portBASE_TYPE CLIStopReceiverSampling(int8_t *pcWriteBuffer, size_t xWriteBufferLen,
        const int8_t *pcCommandString);

/*
 * Function implements the "get-sensors" command.
 */
static portBASE_TYPE CLIGetSensors(int8_t *pcWriteBuffer, size_t xWriteBufferLen, const int8_t *pcCommandString);

/*
 * Function implements the "start-sensor-sampling" command.
 */
static portBASE_TYPE CLIStartSensorSampling(int8_t *pcWriteBuffer, size_t xWriteBufferLen,
        const int8_t *pcCommandString);

/*
 * Function implements the "stop-sensor-sampling" command.
 */
static portBASE_TYPE CLIStopSensorSampling(int8_t *pcWriteBuffer, size_t xWriteBufferLen, const int8_t *pcCommandString);


/* Fcn implements "start-accmagmtr-calibration" CLI command. */
static portBASE_TYPE CLIStartAccMagMtrCalibration(int8_t *pcWriteBuffer, size_t xWriteBufferLen, const int8_t *pcCommandString);

/*
 * Function implements the "get-motors" command.
 */
static portBASE_TYPE CLIGetMotorValues(int8_t *pcWriteBuffer, size_t xWriteBufferLen, const int8_t *pcCommandString);
static portBASE_TYPE CLIStartMotorSampling(int8_t *pcWriteBuffer, size_t xWriteBufferLen, const int8_t *pcCommandString);
static portBASE_TYPE CLIStopMotorSampling(int8_t *pcWriteBuffer, size_t xWriteBufferLen, const int8_t *pcCommandString);
static portBASE_TYPE CLIAbout(int8_t *pcWriteBuffer, size_t xWriteBufferLen, const int8_t *pcCommandString);
static portBASE_TYPE CLISysTime(int8_t* pcWriteBuffer, size_t xWriteBufferLen, const int8_t* pcCommandString);
static portBASE_TYPE CLIGetFlightMode(int8_t* pcWriteBuffer, size_t xWriteBufferLen, const int8_t* pcCommandString);
static portBASE_TYPE CLIGetRefSignals(int8_t* pcWriteBuffer, size_t xWriteBufferLen, const int8_t* pcCommandString);
static portBASE_TYPE CLISetMaxReferenceSignals(int8_t* pcWriteBuffer, size_t xWriteBufferLen, const int8_t* pcCommandString);
static portBASE_TYPE CLIGetMaxReferenceSignals(int8_t* pcWriteBuffer, size_t xWriteBufferLen, const int8_t* pcCommandString);
static portBASE_TYPE CLITaskStatus(int8_t* pcWriteBuffer, size_t xWriteBufferLen, const int8_t* pcCommandString);
static portBASE_TYPE CLIGetStateValues(int8_t *pcWriteBuffer, size_t xWriteBufferLen, const int8_t *pcCommandString);
static portBASE_TYPE CLIStartStateSampling(int8_t* pcWriteBuffer, size_t xWriteBufferLen, const int8_t* pcCommandString);
static portBASE_TYPE CLIStopStateSampling(int8_t* pcWriteBuffer, size_t xWriteBufferLen, const int8_t* pcCommandString);

/* Private variables ---------------------------------------------------------*/

/* Structure that defines the "echo" command line command. */
static const CLI_Command_Definition_t echoCommand = { (const int8_t * const ) "echo",
        (const int8_t * const ) "\r\necho <param>:\r\n Echoes one parameter\r\n", CLIEcho, /* The function to run. */
        1 /* Number of parameters expected */
};

/* Structure that defines the "echo-data" command line command. */
static const CLI_Command_Definition_t echoDataCommand = { (const int8_t * const ) "echo-data",
        (const int8_t * const ) "\r\necho-data <param:data size>:\r\n Echoes input data with size specified by command parameter\r\n",
        CLIEchoData, /* The function to run. */
        1 /* Number of parameters expected */
};

/* Structure that defines the "start-receiver-calibration" command line command. */
static const CLI_Command_Definition_t startReceiverCalibrationCommand = { (const int8_t * const ) "start-receiver-calibration",
        (const int8_t * const ) "\r\nstart-receiver-calibration <encoding>:\r\n Starts receiver calibration procedure with values printing with <encoding>  (n=none, p=proto)\r\n",
        CLIStartReceiverCalibration, /* The function to run. */
        1 /* Number of parameters expected */
};

/* Structure that defines the "stop-receiver-calibration" command line command. */
static const CLI_Command_Definition_t stopReceiverCalibrationCommand = { (const int8_t * const ) "stop-receiver-calibration",
        (const int8_t * const ) "\r\nstop-receiver-calibration:\r\n Stops receiver calibration procedure\r\n",
        CLIStopReceiverCalibration, /* The function to run. */
        0 /* Number of parameters expected */
};

/* Structure that defines the "reset-receiver-calibration" command line command. */
static const CLI_Command_Definition_t resetReceiverCalibrationCommand = { (const int8_t * const ) "reset-receiver-calibration",
        (const int8_t * const ) "\r\nreset-receiver-calibration:\r\n Resets receiver calibration to default values\r\n",
        CLIResetReceiverCalibration, /* The function to run. */
        0 /* Number of parameters expected */
};

/* Structure that defines the "get-receiver" command line command. */
static const CLI_Command_Definition_t getReceiverCommand = { (const int8_t * const ) "get-receiver",
        (const int8_t * const ) "\r\nget-receiver <encoding>:\r\n Returns current receiver values with <encoding> (n=none, p=proto)\r\n",
        CLIGetReceiver, /* The function to run. */
        1 /* Number of parameters expected */
};

/* Structure that defines the "get-receiver-calibration" command line command. */
static const CLI_Command_Definition_t getReceiverCalibrationCommand = { (const int8_t * const ) "get-receiver-calibration",
        (const int8_t * const ) "\r\nget-receiver-calibration:\r\n Prints current receiver calibration values\r\n",
        CLIGetReceiverCalibration, /* The function to run. */
        0 /* Number of parameters expected */
};

/* Structure that defines the "start-receiver-sampling" command line command. */
static const CLI_Command_Definition_t startReceiverSamplingCommand = { (const int8_t * const ) "start-receiver-sampling",
        (const int8_t * const ) "\r\nstart-receiver-sampling <sampletime> <sampleduration> <encoding>:\r\n Prints receiver values once every <sampletime> ms for <sampleduration> s with <encoding> (n=none, p=proto)\r\n",
        CLIStartReceiverSampling, /* The function to run. */
        3 /* Number of parameters expected */
};

/* Structure that defines the "stop-receiver-sampling" command line command. */
static const CLI_Command_Definition_t stopReceiverSamplingCommand = { (const int8_t * const ) "stop-receiver-sampling",
        (const int8_t * const ) "\r\nstop-receiver-sampling:\r\n Stops printing of receiver sample values\r\n",
        CLIStopReceiverSampling, /* The function to run. */
        0 /* Number of parameters expected */
};

/* Structure that defines the "get-sensors" command line command. */
static const CLI_Command_Definition_t getSensorsCommand = { (const int8_t * const ) "get-sensors",
        (const int8_t * const ) "\r\nget-sensors: <encoding>\r\n Prints last read sensor values with <encoding> (n=none, p=proto)\r\n",
        CLIGetSensors, /* The function to run. */
        1 /* Number of parameters expected */
};

/* Structure that defines the "start-sensor-sampling" command line command. */
static const CLI_Command_Definition_t startSensorSamplingCommand = { (const int8_t * const ) "start-sensor-sampling",
        (const int8_t * const ) "\r\nstart-sensor-sampling <sampletime> <sampleduration> <encoding>:\r\n Prints sensor values once every <sampletime> ms for <sampleduration> s with <encoding> (n=none, p=proto, c=calibration)\r\n",
        CLIStartSensorSampling, /* The function to run. */
        3 /* Number of parameters expected */
};

/* Structure that defines the "stop-sensor-sampling" command line command. */
static const CLI_Command_Definition_t stopSensorSamplingCommand = { (const int8_t * const ) "stop-sensor-sampling",
        (const int8_t * const ) "\r\nstop-sensor-sampling:\r\n Stops printing of sensor sample values\r\n",
        CLIStopSensorSampling, /* The function to run. */
        0 /* Number of parameters expected */
};

static const CLI_Command_Definition_t startAccMagMtrCalibration = { (const int8_t * const ) "start-accmagmtr-calibration",
        (const int8_t * const) "\r\nstart-accmagmtr-calibration:\r\n Starts collection of 6 magmtr values via 6 USER btn presses\r\n"
        "NOTE: use with SciLab Gauss-Newton scripts (todo Issue2)\r\n",
        CLIStartAccMagMtrCalibration, /* the fcn to run */
        0 /* nbr of expected parameters */
};

/* Structure that defines the "get-motors" command line command. */
static const CLI_Command_Definition_t getMotorsCommand = { (const int8_t * const ) "get-motors",
        (const int8_t * const ) "\r\nget-motors <encoding>:\r\n Prints motor control values with <encoding> (n=none, p=proto)\r\n",
        CLIGetMotorValues, /* The function to run. */
        1 /* Number of parameters expected */
};

/* Structure that defines the "start-motor-sampling" command line command. */
static const CLI_Command_Definition_t startMotorSamplingCommand = { (const int8_t * const ) "start-motor-sampling",
        (const int8_t * const ) "\r\nstart-motor-sampling <sampletime> <sampleduration> <encoding>:\r\n Prints motor values once every <sampletime> ms for <sampleduration> s with <encoding> (n=none, p=proto)\r\n",
        CLIStartMotorSampling, /* The function to run. */
        3 /* Number of parameters expected */
};

/* Structure that defines the "stop-motor-sampling" command line command. */
static const CLI_Command_Definition_t stopMotorSamplingCommand = { (const int8_t * const ) "stop-motor-sampling",
        (const int8_t * const ) "\r\nstop-motor-sampling:\r\n Stops printing of motor values\r\n",
        CLIStopMotorSampling, /* The function to run. */
        0 /* Number of parameters expected */
};

/* Structure that defines the "about" command line command. */
static const CLI_Command_Definition_t aboutCommand = { (const int8_t * const ) "about",
        (const int8_t * const ) "\r\nabout:\r\n Prints system info\r\n",
        CLIAbout, /* The function to run. */
        0 /* Number of parameters expected */
};

/* Structure that defines the "systime" command line command. */
static const CLI_Command_Definition_t systimeCommand = { (const int8_t * const ) "systime",
        (const int8_t * const ) "\r\nsystime:\r\n Prints system time in ms\r\n",
        CLISysTime, /* The function to run. */
        0 /* Number of parameters expected */
};

/* Structure that defines the "get-flight-mode" command line command. */
static const CLI_Command_Definition_t getFlightModeCommand = { (const int8_t * const ) "get-flight-mode",
        (const int8_t * const ) "\r\nget-flight-mode:\r\n Prints current flight mode\r\n",
        CLIGetFlightMode, /* The function to run. */
        0 /* Number of parameters expected */
};

/* Structure that defines the "get-ref-signals" command line command. */
static const CLI_Command_Definition_t getRefSignalsCommand = { (const int8_t * const ) "get-ref-signals",
        (const int8_t * const ) "\r\nget-ref-signals:\r\n Prints current reference signals\r\n",
        CLIGetRefSignals, /* The function to run. */
        0 /* Number of parameters expected */
};

/* Structure that defines the "set-max-limit-ref-signals" command line command. */
static const CLI_Command_Definition_t setMaxLimitReferenceSignalsCommand = { (const int8_t * const ) "set-max-limit-ref-signals",
        (const int8_t * const ) "\r\nset-max-limit-ref-signals:\r\n Sets new max limits for reference signals"
        		"<maxZVelocity> <maxRollAngle> <maxPitchAngle> <maxYawAngleRate>\r\n",
		CLISetMaxReferenceSignals, /* The function to run. */
        4 /* Number of parameters expected */
};

/* Structure that defines the "get-max-limit-ref-signals" command line command. */
static const CLI_Command_Definition_t getMaxLimitReferenceSignalsCommand = { (const int8_t * const ) "get-max-limit-ref-signals",
        (const int8_t * const ) "\r\nget-max-limit-ref-signals:\r\n Get max limits for reference signals\r\n",
		CLIGetMaxReferenceSignals, /* The function to run. */
        0 /* Number of parameters expected */
};

/* Structure that defines the "task-status" command line command. */
static const CLI_Command_Definition_t taskStatusCommand = { (const int8_t * const ) "task-status",
        (const int8_t * const ) "\r\ntask-status:\r\n Prints task status\r\n",
        CLITaskStatus, /* The function to run. */
        0 /* Number of parameters expected */
};

/* Structure that defines the "get-states" command line command. */
static const CLI_Command_Definition_t getStatesCommand = { (const int8_t * const ) "get-states",
        (const int8_t * const ) "\r\nget-states <encoding>:\r\n Prints state values with <encoding> (n=none, p=proto)\r\n",
        CLIGetStateValues, /* The function to run. */
        1 /* Number of parameters expected */
};

/* Structure that defines the "start-motor-sampling" command line command. */
static const CLI_Command_Definition_t startStateSamplingCommand = { (const int8_t * const ) "start-state-sampling",
        (const int8_t * const ) "\r\nstart-state-sampling <sampletime> <sampleduration> <encoding>:\r\n"
        "Prints state values once every <sampletime> ms for <sampleduration> s with <encoding> (n=none, p=proto, c=calibration)\r\n",
        CLIStartStateSampling, /* The function to run. */
        3 /* Number of parameters expected */
};

/* Structure that defines the "stop-motor-sampling" command line command. */
static const CLI_Command_Definition_t stopStateSamplingCommand = { (const int8_t * const ) "stop-state-sampling",
        (const int8_t * const ) "\r\nstop-state-sampling:\r\n Stops printing of state sample values\r\n",
        CLIStopStateSampling, /* The function to run. */
        0 /* Number of parameters expected */
};

static uint16_t dataOutLength = 0;
static uint16_t outCnt = 0;

extern volatile FIFOBuffer_TypeDef USBCOMRxFIFOBuffer;
extern xSemaphoreHandle USBCOMRxDataSem;

xSemaphoreHandle CLIMutex;

/* Exported functions --------------------------------------------------------*/

/**
 * @brief  Registers CLI commands
 * @param  None
 * @retval None
 * @note   Too many CLI commands may cause problems with the "help" command if the UsbTxQueue is not large enough
 */
void RegisterCLICommands(void) {
    /* Register all the command line commands defined immediately above. */

    /* Sample CLI commands */
    FreeRTOS_CLIRegisterCommand(&echoCommand);
    FreeRTOS_CLIRegisterCommand(&echoDataCommand);

    /* RC receiver CLI commands*/
    FreeRTOS_CLIRegisterCommand(&startReceiverCalibrationCommand);
    FreeRTOS_CLIRegisterCommand(&stopReceiverCalibrationCommand);
    FreeRTOS_CLIRegisterCommand(&resetReceiverCalibrationCommand);
    FreeRTOS_CLIRegisterCommand(&getReceiverCommand);
    FreeRTOS_CLIRegisterCommand(&getReceiverCalibrationCommand);
    FreeRTOS_CLIRegisterCommand(&startReceiverSamplingCommand);
    FreeRTOS_CLIRegisterCommand(&stopReceiverSamplingCommand);

    /* Sensor CLI commands */
    FreeRTOS_CLIRegisterCommand(&getSensorsCommand);
    FreeRTOS_CLIRegisterCommand(&startSensorSamplingCommand);
    FreeRTOS_CLIRegisterCommand(&stopSensorSamplingCommand);
    FreeRTOS_CLIRegisterCommand(&startAccMagMtrCalibration);

    /* Motors CLI commands */
    FreeRTOS_CLIRegisterCommand(&getMotorsCommand);
    FreeRTOS_CLIRegisterCommand(&startMotorSamplingCommand);
    FreeRTOS_CLIRegisterCommand(&stopMotorSamplingCommand);

    /* System info CLI commands */
    FreeRTOS_CLIRegisterCommand(&aboutCommand);
    FreeRTOS_CLIRegisterCommand(&systimeCommand);
    FreeRTOS_CLIRegisterCommand(&taskStatusCommand);

    /* Flight control CLI commands */
    FreeRTOS_CLIRegisterCommand(&getFlightModeCommand);
    FreeRTOS_CLIRegisterCommand(&getRefSignalsCommand);
    FreeRTOS_CLIRegisterCommand(&setMaxLimitReferenceSignalsCommand);
    FreeRTOS_CLIRegisterCommand(&getMaxLimitReferenceSignalsCommand);
    FreeRTOS_CLIRegisterCommand(&getStatesCommand);
    FreeRTOS_CLIRegisterCommand(&startStateSamplingCommand);
    FreeRTOS_CLIRegisterCommand(&stopStateSamplingCommand);
}

/**
 * @brief  Creates semaphores used for accessing CLI
 * @param  cliIn : Pointer to CLI input buffer
 * @param  cliOut : Pointer to CLI output buffer
 * @param  len : Pointer to data output length (set for data, if zero the output is string formatted)
 * @retval pdTRUE if more data follows, pdFALSE if command activity finished
 */
portBASE_TYPE CLIParser(uint8_t* cliIn, uint8_t* cliOut, uint16_t* len) {
    portBASE_TYPE retval;

    dataOutLength = 0;

    retval = FreeRTOS_CLIProcessCommand((int8_t*) cliIn, /* The command string.*/
            (int8_t*) cliOut, /* The output buffer. */
            MAX_CLI_OUTPUT_SIZE /* The size of the output buffer. */
    );

    (*len) = dataOutLength;
    return retval;
}

/**
 * @brief  Creates semaphores used for accessing CLI
 * @param  None
 * @retval None
 */
void CreateCLISemaphores(void) {
    CLIMutex = xSemaphoreCreateMutex();
    if (CLIMutex == NULL) {
        ErrorHandler();
    }
}

/**
 * @brief  Takes the CLI mutex
 * @param  None
 * @retval None
 */
uint32_t TakeCLIMutex(void) {
    return xSemaphoreTake(CLIMutex, portMAX_DELAY);
}

/**
 * @brief  Gives the CLI mutex
 * @param  None
 * @retval None
 */
void GiveCLIMutex(void) {
    xSemaphoreGive(CLIMutex);
}

/* Private functions ---------------------------------------------------------*/

/**
 * @brief  Implements the CLI command to echo one parameter
 * @param  pcWriteBuffer : Reference to output buffer
 * @param  xWriteBufferLen : Size of output buffer
 * @param  pcCommandString : Command line string
 * @retval pdTRUE if more data follows, pdFALSE if command activity finished
 */
static portBASE_TYPE CLIEcho(int8_t* pcWriteBuffer, size_t xWriteBufferLen, const int8_t* pcCommandString) {
    int8_t* pcParameter;
    portBASE_TYPE xParameterStringLength, xReturn;
    static portBASE_TYPE lParameterNumber = 0;

    /* Check the write buffer is not NULL */
    configASSERT(pcWriteBuffer);

    if (lParameterNumber == 0) {
        /* The first time the function is called after the command has been
		 entered just a header string is returned. */
        memset(pcWriteBuffer, 0x00, xWriteBufferLen);
        strncpy((char*) pcWriteBuffer, "Parameter received:\r\n", xWriteBufferLen);
    } else {
        /* Obtain the parameter string */
        pcParameter = (int8_t*) FreeRTOS_CLIGetParameter(pcCommandString, /* The command string itself. */
                lParameterNumber, /* Return the next parameter. */
                &xParameterStringLength /* Store the parameter string length. */
        );

        /* Sanity check something was returned. */
        configASSERT(pcParameter);

        /* Return the parameter string. */
        memset(pcWriteBuffer, 0x00, xWriteBufferLen);
        strncpy((char*) pcWriteBuffer, (const char*) pcParameter, xParameterStringLength);
        strncat((char*) pcWriteBuffer, "\r\n", xWriteBufferLen - strlen((char*) pcWriteBuffer) - 1);
    }

    /* Update return value and parameter index */
    if (lParameterNumber == echoCommand.cExpectedNumberOfParameters) {
        /* If this is the last parameter then there are no more strings to return after this one. */
        xReturn = pdFALSE;
        lParameterNumber = 0;
    } else {
        /* There are more parameters to return after this one. */
        xReturn = pdTRUE;
        lParameterNumber++;
    }

    return xReturn;
}

/**
 * @brief  Implements the CLI command to echo a specific amount of data (size specified by parameter)
 * @param  pcWriteBuffer : Reference to output buffer
 * @param  xWriteBufferLen : Size of output buffer
 * @param  pcCommandString : Command line string
 * @retval pdTRUE if more data follows, pdFALSE if command activity finished
 */
static portBASE_TYPE CLIEchoData(int8_t* pcWriteBuffer, size_t xWriteBufferLen, const int8_t* pcCommandString) {
    int8_t *pcParameter;
    portBASE_TYPE xParameterStringLength, xReturn;
    static portBASE_TYPE lParameterNumber = 0;

    /* Check the write buffer is not NULL */
    configASSERT(pcWriteBuffer);

    if (lParameterNumber == 0) {
        /* The first time the function is called after the command has been
		 entered just a header string is returned. */
        strncpy((char*) pcWriteBuffer, "Received data:\r\n", xWriteBufferLen);
    } else if (lParameterNumber == 1) {
        /* Obtain the parameter string. */
        pcParameter = (int8_t *) FreeRTOS_CLIGetParameter(pcCommandString, /* The command string itself. */
                lParameterNumber, /* Return the next parameter. */
                &xParameterStringLength /* Store the parameter string length. */
        );

        /* Sanity check something was returned. */
        configASSERT(pcParameter);

        // Convert pcParameter string to equivalent int to get the length of the following data
        int dataLength = atoi((char*) pcParameter);

        /* Check that data length is a positive integer and within buffer bounds */
        if (!IS_POS(dataLength))
            return pdFALSE;

        memset(pcWriteBuffer, 0x00, xWriteBufferLen);
        int previousRxBufferCount = -1; // Init to -1 so that while loop is iterated at least once

        /* Check that new data is being received */
        while (previousRxBufferCount != USBCOMRxFIFOBuffer.count) {
            if (dataLength <= USBCOMRxFIFOBuffer.count) {
                /* Read out the data */
                ErrorStatus bufferStatus = SUCCESS;
                uint16_t i = 0;
                uint8_t getByte;
                while (bufferStatus == SUCCESS && i < dataLength && i <= xWriteBufferLen) {
                    bufferStatus = FIFOBufferGetByte(&USBCOMRxFIFOBuffer, &getByte);

                    if (bufferStatus == SUCCESS)
                        pcWriteBuffer[i] = getByte;

                    i++;
                }

                /* If there is data left in the buffer, it is likely the next command to be handled by the CLI.
                 * Give semaphore to wake up USB RX thread to start handling this. */
                if (USBCOMRxFIFOBuffer.count > 0)
                    xSemaphoreGive(USBCOMRxDataSem);

                previousRxBufferCount = USBCOMRxFIFOBuffer.count; // Set this to exit while loop
            } else {
                previousRxBufferCount = USBCOMRxFIFOBuffer.count;
                /*/ Pend on USBComRxDataSem for MAX_DATA_TRANSFER_DELAY while waiting for data to enter RX buffer */
                if (pdPASS != xSemaphoreTake(USBCOMRxDataSem, MAX_DATA_TRANSFER_DELAY)) {
                    memset(pcWriteBuffer, 0x00, xWriteBufferLen);
                    strncpy((char*) pcWriteBuffer, "Data transmission timed out.\r\n", xWriteBufferLen);
                }
            }
        }
    } else {
        /* Return new line */
        memset(pcWriteBuffer, 0x00, xWriteBufferLen);
        strncpy((char*) pcWriteBuffer, "\r\n", xWriteBufferLen);
    }

    /* Update return value and parameter index */
    if (lParameterNumber == echoDataCommand.cExpectedNumberOfParameters + 1) // Added +1 to output \r\n
    {
        /* If this is the last of the parameters then there are no more strings to return after this one. */
        xReturn = pdFALSE;
        lParameterNumber = 0;
    } else {
        /* There are more parameters/data to return after this one. */
        xReturn = pdTRUE;
        lParameterNumber++;
    }

    return xReturn;
}

/**
 * @brief  Implements the CLI command to start receiver calibration
 * @param  pcWriteBuffer : Reference to output buffer
 * @param  xWriteBufferLen : Size of output buffer
 * @param  pcCommandString : Command line string
 * @retval pdTRUE if more data follows, pdFALSE if command activity finished
 */
static portBASE_TYPE CLIStartReceiverCalibration(int8_t* pcWriteBuffer, size_t xWriteBufferLen,
        const int8_t* pcCommandString) {
    int8_t* pcParameter;
    portBASE_TYPE xParameterStringLength;
    portBASE_TYPE lParameterNumber = 0;

    /* Empty pcWriteBuffer so no strange output is sent as command response */
    memset(pcWriteBuffer, 0x00, xWriteBufferLen);

    lParameterNumber++;

    /* Obtain the parameter string. */
    pcParameter = (int8_t *) FreeRTOS_CLIGetParameter(pcCommandString, /* The command string itself. */
            lParameterNumber, /* Return the next parameter. */
            &xParameterStringLength /* Store the parameter string length. */
    );

    /* Sanity check something was returned. */
    configASSERT(pcParameter);

    /* Get the current receiver values */
    if(pcParameter[0] == 'n')
        SetReceiverPrintSamplingSerialization(NO_SERIALIZATION);
    else if(pcParameter[0] == 'p')
        SetReceiverPrintSamplingSerialization(PROTOBUFFER_SERIALIZATION);

    /* Start the receiver calibration procedure */
    if (StartReceiverCalibration())
        strncpy((char*) pcWriteBuffer,
                "RC receiver calibration started. Please saturate all RC transmitter control sticks and toggle switches.\r\n",
                xWriteBufferLen);
    else
        strncpy((char*) pcWriteBuffer, "RC receiver calibration could not be started.\r\n", xWriteBufferLen);

    /* Return false to indicate command activity finished */
    return pdFALSE;
}

/**
 * @brief  Implements the CLI command to stop receiver calibration
 * @param  pcWriteBuffer : Reference to output buffer
 * @param  xWriteBufferLen : Size of output buffer
 * @param  pcCommandString : Command line string
 * @retval pdTRUE if more data follows, pdFALSE if command activity finished
 */
static portBASE_TYPE CLIStopReceiverCalibration(int8_t* pcWriteBuffer, size_t xWriteBufferLen,
        const int8_t* pcCommandString) {
    /* Remove compile time warnings about unused parameters, and check the write buffer is not NULL */
    (void) pcCommandString;
    configASSERT(pcWriteBuffer);

    /* Stop the receiver calibration procedure */
    ReceiverErrorStatus rcCalStatus = StopReceiverCalibration();
    strncpy((char*) pcWriteBuffer, "RC receiver calibration stopped\r\n", xWriteBufferLen);
    if (rcCalStatus)
        strncat((char*) pcWriteBuffer, "RC receiver calibration successful\r\n",
                xWriteBufferLen - strlen((char*) pcWriteBuffer) - 1);
    else
        strncat((char*) pcWriteBuffer, "RC receiver calibration failed\r\n",
                xWriteBufferLen - strlen((char*) pcWriteBuffer) - 1);

    /* Return false to indicate command activity finished */
    return pdFALSE;
}

/**
 * @brief  Implements the CLI command to reset receiver calibration to default values
 * @param  pcWriteBuffer : Reference to output buffer
 * @param  xWriteBufferLen : Size of output buffer
 * @param  pcCommandString : Command line string
 * @retval pdTRUE if more data follows, pdFALSE if command activity finished
 */
static portBASE_TYPE CLIResetReceiverCalibration(int8_t* pcWriteBuffer, size_t xWriteBufferLen,
        const int8_t* pcCommandString) {
    /* Remove compile time warnings about unused parameters, and check the write buffer is not NULL */
    (void) pcCommandString;
    configASSERT(pcWriteBuffer);

    /* Resets calibration values to default */
    ResetReceiverCalibrationValues();
    strncpy((char*) pcWriteBuffer, "RC receiver calibration set to default values.\r\n", xWriteBufferLen);

    /* Return false to indicate command activity finished */
    return pdFALSE;
}

/**
 * @brief  Implements the CLI command to print receiver values with or without serialization
 * @param  pcWriteBuffer : Reference to output buffer
 * @param  xWriteBufferLen : Size of output buffer
 * @param  pcCommandString : Command line string
 * @retval pdTRUE if more data follows, pdFALSE if command activity finished
 */
static portBASE_TYPE CLIGetReceiver(int8_t *pcWriteBuffer, size_t xWriteBufferLen, const int8_t *pcCommandString) {
    int8_t* pcParameter;
    portBASE_TYPE xParameterStringLength;
    portBASE_TYPE lParameterNumber = 0;

    uint32_t len;
    bool protoStatus;
    uint8_t serializedData[ReceiverSignalValuesProto_size];
    ReceiverSignalValuesProto receiverSignalsProto;

    /* Empty pcWriteBuffer so no strange output is sent as command response */
    memset(pcWriteBuffer, 0x00, xWriteBufferLen);
    lParameterNumber++;

    /* Obtain the parameter string. */
    pcParameter = (int8_t *) FreeRTOS_CLIGetParameter(pcCommandString, /* The command string itself. */
            lParameterNumber, /* Return the next parameter. */
            &xParameterStringLength /* Store the parameter string length. */
    );

    /* Sanity check something was returned. */
    configASSERT(pcParameter);

    /* Get the current receiver values */
    switch (pcParameter[0]) {
    case 'n':
        if(outCnt == 0) {
            strncpy((char*) pcWriteBuffer, "Receiver\nStatus: ", xWriteBufferLen);
            if (IsReceiverActive()) {
                strncat((char*) pcWriteBuffer, "ACTIVE\n", xWriteBufferLen - strlen((char*)pcWriteBuffer) - 1);
            }
            else {
                strncat((char*) pcWriteBuffer, "INACTIVE\n", xWriteBufferLen - strlen((char*)pcWriteBuffer) - 1);
            }
            outCnt = 2;
        }
        else {
            snprintf((char*) pcWriteBuffer, xWriteBufferLen,
                    "Throttle: %d\nAileron: %d\nElevator: %d\nRudder: %d\nGear: %d\nAux1: %d\n\r\n",
                    GetThrottleReceiverChannel(), GetAileronReceiverChannel(), GetElevatorReceiverChannel(),
                    GetRudderReceiverChannel(), GetGearReceiverChannel(), GetAux1ReceiverChannel());
        }

        break;
    case 'p':
        receiverSignalsProto.has_is_active = true;
        receiverSignalsProto.has_throttle = true;
        receiverSignalsProto.has_aileron = true;
        receiverSignalsProto.has_elevator = true;
        receiverSignalsProto.has_rudder = true;
        receiverSignalsProto.has_gear = true;
        receiverSignalsProto.has_aux1 = true;
        receiverSignalsProto.is_active = IsReceiverActive();
        receiverSignalsProto.throttle = GetThrottleReceiverChannel();
        receiverSignalsProto.aileron = GetAileronReceiverChannel();
        receiverSignalsProto.elevator = GetElevatorReceiverChannel();
        receiverSignalsProto.rudder = GetRudderReceiverChannel();
        receiverSignalsProto.gear = GetGearReceiverChannel();
        receiverSignalsProto.aux1 = GetAux1ReceiverChannel();

        /* Create a stream that will write to our buffer and encode the data with protocol buffer */
        pb_ostream_t protoStream = pb_ostream_from_buffer(serializedData, ReceiverSignalValuesProto_size);
        protoStatus = pb_encode(&protoStream, ReceiverSignalValuesProto_fields, &receiverSignalsProto);

        /* Insert header to the sample string, then copy the data after that */
        // TODO Make Function that builds/encapsulates the message
        uint32_t crc = 0xFFFFFFFF; // Dummy CRC-32 value for now TODO
        uint8_t msg_id = RC_VALUES_MSG_ENUM;
        uint16_t msg_data_size = (uint16_t)protoStream.bytes_written;
        memcpy(pcWriteBuffer, &msg_id, 1);
        memcpy(&pcWriteBuffer[1], &crc, 4);
        memcpy(&pcWriteBuffer[5], &msg_data_size, 2);
        len = 7;
        if(len + protoStream.bytes_written + strlen("\r\n") < xWriteBufferLen) {
        	memcpy(&pcWriteBuffer[len], serializedData, protoStream.bytes_written);
        	memcpy(&pcWriteBuffer[len+protoStream.bytes_written], "\r\n", strlen("\r\n"));
        }

        if(!protoStatus) {
            ErrorHandler();
        }

        dataOutLength = len + protoStream.bytes_written + strlen("\r\n"); // Set output data length

        break;
    default:
        strncpy((char*) pcWriteBuffer, "Invalid parameter\r\n", xWriteBufferLen);
        break;
    }

    if(outCnt > 0) {
        outCnt--;
    }

    if(outCnt == 0) {
        return pdFALSE; /* Return false to indicate command activity finished */
    } else {
        return pdTRUE; /* Return true to indicate more command activity to follow */
    }
}

/**
 * @brief  Implements the CLI command to print receiver calibration values
 * @param  pcWriteBuffer : Reference to output buffer
 * @param  xWriteBufferLen : Size of output buffer
 * @param  pcCommandString : Command line string
 * @retval pdTRUE if more data follows, pdFALSE if command activity finished
 */
static portBASE_TYPE CLIGetReceiverCalibration(int8_t *pcWriteBuffer, size_t xWriteBufferLen,
        const int8_t *pcCommandString) {

    static uint8_t currentChannelPrint = 0;

    /* Remove compile time warnings about unused parameters, and check the
	 write buffer is not NULL */
    (void) pcCommandString;
    configASSERT(pcWriteBuffer);
    memset(pcWriteBuffer, 0x00, xWriteBufferLen);

    /* Get the current receiver values */
    switch (currentChannelPrint) {
    case 0:
        strncpy((char*) pcWriteBuffer,
                "Receiver channel calibration values:\r\nNOTE: Values are specified in timer ticks.\r\n",
                xWriteBufferLen);
        break;
    case 1:
        snprintf((char*) pcWriteBuffer, xWriteBufferLen,
                "Throttle Max: %u\nThrottle Mid: %u\nThrottle Min: %u\nAileron Max: %u\nAileron Mid: %u\nAileron Min: %u\nElevator Max: %u\nElevator Mid: %u\nElevator Min: %u\nRudder Max: %u\nRudder Mid: %u\nRudder Min: %u\n",
                GetThrottleReceiverCalibrationMaxValue(), GetThrottleReceiverCalibrationMidValue(), GetThrottleReceiverCalibrationMinValue(),
                GetAileronReceiverCalibrationMaxValue(), GetAileronReceiverCalibrationMidValue(), GetAileronReceiverCalibrationMinValue(),
                GetElevatorReceiverCalibrationMaxValue(), GetElevatorReceiverCalibrationMidValue(), GetElevatorReceiverCalibrationMinValue(),
                GetRudderReceiverCalibrationMaxValue(), GetRudderReceiverCalibrationMidValue(), GetRudderReceiverCalibrationMinValue());
        break;
    case 2:
        snprintf((char*) pcWriteBuffer, xWriteBufferLen,
                "Gear Max: %u\nGear Mid: %u\nGear Min: %u\nAux1 Max: %u\nAux1 Mid: %u\nAux1 Min: %u\n\r\n",
                GetGearReceiverCalibrationMaxValue(), GetGearReceiverCalibrationMidValue(), GetGearReceiverCalibrationMinValue(),
                GetAux1ReceiverCalibrationMaxValue(), GetAux1ReceiverCalibrationMidValue(), GetAux1ReceiverCalibrationMinValue());
        break;
    default:
        // memset(pcWriteBuffer, 0x00, xWriteBufferLen);
        strncpy((char*) pcWriteBuffer, "\r\n", xWriteBufferLen);
        /* Reset receiver print iteration number*/
        currentChannelPrint = 0;
        /* Return false to indicate command activity finished */
        return pdFALSE;
    }

    currentChannelPrint++;
    /* Return true to indicate command activity not yet completed */
    return pdTRUE;
}

/**
 * @brief  Starts receiver sampling for a specified sample time and duration
 * @param  pcWriteBuffer : Reference to output buffer
 * @param  xWriteBufferLen : Size of output buffer
 * @param  pcCommandString : Command line string
 * @retval pdTRUE if more data follows, pdFALSE if command activity finished
 */
static portBASE_TYPE CLIStartReceiverSampling(int8_t* pcWriteBuffer, size_t xWriteBufferLen,
        const int8_t* pcCommandString) {
    int8_t* pcParameter;
    portBASE_TYPE xParameterStringLength, xReturn;
    static portBASE_TYPE lParameterNumber = 0;

    /* Check the write buffer is not NULL */
    configASSERT(pcWriteBuffer);

    if (lParameterNumber == 0) {
        /* The first time the function is called after the command has been entered just a header string is returned. */
        strncpy((char*) pcWriteBuffer, "Starting print sampling of receiver values\r\n", xWriteBufferLen);
    } else {
        uint16_t receiverSampleTime;
        uint16_t receiverSampleDuration;

        /* Obtain the parameter string */
        pcParameter = (int8_t*) FreeRTOS_CLIGetParameter(pcCommandString, /* The command string itself. */
                lParameterNumber, /* Return the next parameter. */
                &xParameterStringLength /* Store the parameter string length. */
        );

        /* Sanity check something was returned. */
        configASSERT(pcParameter);

        strncpy((char*) pcWriteBuffer, "Sample time (ms): ", xWriteBufferLen);

        size_t paramMaxSize;
        if ((unsigned long) xParameterStringLength > xWriteBufferLen - strlen((char*) pcWriteBuffer) - 1)
            paramMaxSize = xWriteBufferLen - strlen((char*) pcWriteBuffer) - 1;
        else
            paramMaxSize = xParameterStringLength;

        strncat((char*) pcWriteBuffer, (char*) pcParameter, paramMaxSize);
        strncat((char*) pcWriteBuffer, "\r\n", xWriteBufferLen - strlen((char*) pcWriteBuffer) - 1);

        receiverSampleTime = atoi((char*) pcParameter);

        lParameterNumber++;

        pcParameter = (int8_t*) FreeRTOS_CLIGetParameter(pcCommandString, /* The command string itself. */
                lParameterNumber, /* Return the next parameter. */
                &xParameterStringLength /* Store the parameter string length. */);

        /* Sanity check something was returned. */
        configASSERT(pcParameter);

        strncat((char*) pcWriteBuffer, "Duration (s): ", xWriteBufferLen - strlen((char*) pcWriteBuffer) - 1);

        if ((unsigned long) xParameterStringLength > xWriteBufferLen - strlen((char*) pcWriteBuffer) - 1)
            paramMaxSize = xWriteBufferLen - strlen((char*) pcWriteBuffer) - 1;
        else
            paramMaxSize = xParameterStringLength;

        strncat((char*) pcWriteBuffer, (char*) pcParameter, paramMaxSize);
        strncat((char*) pcWriteBuffer, "\n\r\n", xWriteBufferLen - strlen((char*) pcWriteBuffer) - 1);

        receiverSampleDuration = atoi((char*) pcParameter);

        lParameterNumber++;

        pcParameter = (int8_t*) FreeRTOS_CLIGetParameter(pcCommandString, /* The command string itself. */
                lParameterNumber, /* Return the next parameter. */
                &xParameterStringLength /* Store the parameter string length. */);

        /* Sanity check something was returned. */
        configASSERT(pcParameter);

        /* Set serialization and start the receiver value sampling task */
        if (pcParameter[0] == 'n') {
            SetReceiverPrintSamplingSerialization(NO_SERIALIZATION);
        } else if (pcParameter[0] == 'p') {
            SetReceiverPrintSamplingSerialization(PROTOBUFFER_SERIALIZATION);
        }
        StartReceiverSamplingTask(receiverSampleTime, receiverSampleDuration);
    }

    /* Update return value and parameter index */
    if (lParameterNumber == startReceiverSamplingCommand.cExpectedNumberOfParameters) {
        /* If this is the last parameter then there are no more strings to return after this one. */
        xReturn = pdFALSE;
        lParameterNumber = 0;
    } else {
        /* There are more parameters to return after this one. */
        xReturn = pdTRUE;
        lParameterNumber++;
    }

    return xReturn;
}

/**
 * @brief  Stops printing of receiver sample values
 * @param  pcWriteBuffer : Reference to output buffer
 * @param  xWriteBufferLen : Size of output buffer
 * @param  pcCommandString : Command line string
 * @retval pdTRUE if more data follows, pdFALSE if command activity finished
 */
static portBASE_TYPE CLIStopReceiverSampling(int8_t* pcWriteBuffer, size_t xWriteBufferLen,
        const int8_t* pcCommandString) {
    /* Remove compile time warnings about unused parameters, and check the
	 write buffer is not NULL */
    (void) pcCommandString;
    configASSERT(pcWriteBuffer);

    strncpy((char*) pcWriteBuffer, "Stopping printing of receiver sample values...\r\n", xWriteBufferLen);

    /* Stop the receiver printing task */
    StopReceiverSamplingTask();

    return pdFALSE;
}

/**
 * @brief  Implements CLI command to print the last sampled sensor values
 * @param  pcWriteBuffer : Reference to output buffer
 * @param  xWriteBufferLen : Size of output buffer
 * @param  pcCommandString : Command line string
 * @retval pdTRUE if more data follows, pdFALSE if command activity finished
 */
static portBASE_TYPE CLIGetSensors(int8_t* pcWriteBuffer, size_t xWriteBufferLen, const int8_t* pcCommandString) {
    /* Remove compile time warnings about unused parameters, and check the write buffer is not NULL */
    int8_t* pcParameter;
    portBASE_TYPE xParameterStringLength;
    portBASE_TYPE lParameterNumber = 0;

    float32_t accX, accY, accZ, gyroX, gyroY, gyroZ, magX, magY, magZ;
    uint32_t len;
    bool protoStatus;
    uint8_t serializedSensorData[SensorSamplesProto_size];
    SensorSamplesProto sensorProto;

    /* Empty pcWriteBuffer so no strange output is sent as command response */
    configASSERT(pcWriteBuffer);
    memset(pcWriteBuffer, 0x00, xWriteBufferLen);

    lParameterNumber++;

    /* Obtain the parameter string. */
    pcParameter = (int8_t *) FreeRTOS_CLIGetParameter(pcCommandString, /* The command string itself. */
            lParameterNumber, /* Return the next parameter. */
            &xParameterStringLength /* Store the parameter string length. */
    );

    /* Sanity check something was returned. */
    configASSERT(pcParameter);

    /* Get the current sensor values */
    switch (pcParameter[0]) {
    case 'n':
        if (outCnt == 0) {
            /* Get the latest sensor values */
            GetAcceleration(&accX, &accY, &accZ);
            snprintf((char*) pcWriteBuffer, xWriteBufferLen,
                    "Accelerometer [m/s^2]\nAccX: %1.3f\nAccY: %1.3f\nAccZ: %1.3f\r\n", accX, accY, accZ);
            outCnt = 3;
        } else if (outCnt == 2) {
            GetGyroAngleDot(&gyroX, &gyroY, &gyroZ);
            snprintf((char*) pcWriteBuffer, xWriteBufferLen,
                    "Gyroscope [rad/s]\nGyroX: %1.3f\nGyroY: %1.3f\nGyroZ: %1.3f\r\n", gyroX, gyroY, gyroZ);
        } else {
            GetMagVector(&magX, &magY, &magZ);
            snprintf((char*) pcWriteBuffer, xWriteBufferLen,
                    "Magnetometer [G]\nMagX: %1.3f\nMagY: %1.3f\nMagZ: %1.3f\r\n", magX, magY, magZ);
        }

        break;
    case 'p':
        GetAcceleration(&accX, &accY, &accZ);
        GetGyroAngleDot(&gyroX, &gyroY, &gyroZ);
        GetMagVector(&magX, &magY, &magZ);

        sensorProto.has_accX = true;
        sensorProto.has_accY = true;
        sensorProto.has_accZ = true;
        sensorProto.has_gyroAngRateXb = true;
        sensorProto.has_gyroAngRateYb = true;
        sensorProto.has_gyroAngRateZb = true;
        sensorProto.has_magX = true;
        sensorProto.has_magY = true;
        sensorProto.has_magZ = true;
        sensorProto.accX = accX;
        sensorProto.accY = accY;
        sensorProto.accZ = accZ;
        sensorProto.gyroAngRateXb = gyroX;
        sensorProto.gyroAngRateYb = gyroY;
        sensorProto.gyroAngRateZb = gyroZ;
        sensorProto.magX = magX;
        sensorProto.magY = magY;
        sensorProto.magZ = magZ;

        /* Create a stream that will write to our buffer and encode the data with protocol buffer */
        pb_ostream_t protoStream = pb_ostream_from_buffer(serializedSensorData, SensorSamplesProto_size);
        protoStatus = pb_encode(&protoStream, SensorSamplesProto_fields, &sensorProto);

        /* Insert header to the sample string, then copy the data after that */
        len = snprintf((char*) pcWriteBuffer, xWriteBufferLen, "%u\n%u\n", SENSOR_SAMPLES_MSG_ENUM,
                protoStream.bytes_written);
        if (len + protoStream.bytes_written + strlen("\r\n") < xWriteBufferLen) {
            memcpy(&pcWriteBuffer[len], serializedSensorData, protoStream.bytes_written);
            memcpy(&pcWriteBuffer[len + protoStream.bytes_written], "\r\n", strlen("\r\n"));
        }

        if (!protoStatus) {
            ErrorHandler();
        }

        dataOutLength = len + protoStream.bytes_written + strlen("\r\n"); // Set output data length

        break;
    default:
        strncpy((char*) pcWriteBuffer, "Invalid parameter\r\n", xWriteBufferLen);
        break;
    }

    if (outCnt > 0) {
        outCnt--;
    }

    if (outCnt == 0) {
        return pdFALSE; /* Return false to indicate command activity finished */
    } else {
        return pdTRUE; /* Return true to indicate more command activity to follow */
    }
}

/**
 * @brief  Starts sensor sampling for a specified sample time and duration
 * @param  pcWriteBuffer : Reference to output buffer
 * @param  xWriteBufferLen : Size of output buffer
 * @param  pcCommandString : Command line string
 * @retval pdTRUE if more data follows, pdFALSE if command activity finished
 */
static portBASE_TYPE CLIStartSensorSampling(int8_t* pcWriteBuffer, size_t xWriteBufferLen,
        const int8_t* pcCommandString) {
    int8_t* pcParameter;
    portBASE_TYPE xParameterStringLength, xReturn;
    static portBASE_TYPE lParameterNumber = 0;
    SerializationType serialisationType = NO_SERIALIZATION;
    /* Check the write buffer is not NULL */
    configASSERT(pcWriteBuffer);

    if (lParameterNumber == 0) {
        /* The first time the function is called after the command has been entered just a header string is returned. */
        strncpy((char*) pcWriteBuffer, "Starting print sampling of sensor values...\r\n", xWriteBufferLen);
    } else {
        uint16_t sensorSampleTime;
        uint16_t sensorSampleDuration;

        /* Obtain the parameter string */
        pcParameter = (int8_t*) FreeRTOS_CLIGetParameter(pcCommandString, /* The command string itself. */
                lParameterNumber, /* Return the next parameter. */
                &xParameterStringLength /* Store the parameter string length. */
        );

        /* Sanity check something was returned. */
        configASSERT(pcParameter);

        strncpy((char*) pcWriteBuffer, "Sample time (ms): ", xWriteBufferLen);

        size_t paramMaxSize;
        if ((unsigned long) xParameterStringLength > xWriteBufferLen - strlen((char*) pcWriteBuffer) - 1)
            paramMaxSize = xWriteBufferLen - strlen((char*) pcWriteBuffer) - 1;
        else
            paramMaxSize = xParameterStringLength;

        strncat((char*) pcWriteBuffer, (char*) pcParameter, paramMaxSize);
        strncat((char*) pcWriteBuffer, "\r\n", xWriteBufferLen - strlen((char*) pcWriteBuffer) - 1);

        sensorSampleTime = atoi((char*) pcParameter);

        lParameterNumber++;

        pcParameter = (int8_t*) FreeRTOS_CLIGetParameter(pcCommandString, /* The command string itself. */
                lParameterNumber, /* Return the next parameter. */
                &xParameterStringLength /* Store the parameter string length. */);

        /* Sanity check something was returned. */
        configASSERT(pcParameter);

        strncat((char*) pcWriteBuffer, "Duration (s): ", xWriteBufferLen - strlen((char*) pcWriteBuffer) - 1);

        if ((unsigned long) xParameterStringLength > xWriteBufferLen - strlen((char*) pcWriteBuffer) - 1)
            paramMaxSize = xWriteBufferLen - strlen((char*) pcWriteBuffer) - 1;
        else
            paramMaxSize = xParameterStringLength;

        strncat((char*) pcWriteBuffer, (char*) pcParameter, paramMaxSize);
        strncat((char*) pcWriteBuffer, "\n\r\n", xWriteBufferLen - strlen((char*) pcWriteBuffer) - 1);

        sensorSampleDuration = atoi((char*) pcParameter);

        lParameterNumber++;

        pcParameter = (int8_t*) FreeRTOS_CLIGetParameter(pcCommandString, /* The command string itself. */
                lParameterNumber, /* Return the next parameter. */
                &xParameterStringLength /* Store the parameter string length. */);

        /* Sanity check something was returned. */
        configASSERT(pcParameter);

        /* Set serialization and start the receiver value sampling task */

        switch (pcParameter[0]) {
        case 'n':
            serialisationType = NO_SERIALIZATION;
            break;
        case 'p':
            serialisationType = PROTOBUFFER_SERIALIZATION;
            break;
        case 'c':
            serialisationType = CALIBRATION_SERIALIZATION;
            break;
        }

        SetSensorPrintSamplingSerialization(serialisationType);
        /* Start the sensor sample printing task */
        StartSensorSamplingTask(sensorSampleTime, sensorSampleDuration);
    }

    /* Update return value and parameter index */
    if (lParameterNumber == startSensorSamplingCommand.cExpectedNumberOfParameters) {
        /* If this is the last parameter then there are no more strings to return after this one. */
        xReturn = pdFALSE;
        lParameterNumber = 0;
    } else {
        /* There are more parameters to return after this one. */
        xReturn = pdTRUE;
        lParameterNumber++;
    }

    return xReturn;
}

/**
 * @brief  Stops printing of sensor sample values
 * @param  pcWriteBuffer : Reference to output buffer
 * @param  xWriteBufferLen : Size of output buffer
 * @param  pcCommandString : Command line string
 * @retval pdTRUE if more data follows, pdFALSE if command activity finished
 */
static portBASE_TYPE CLIStopSensorSampling(int8_t* pcWriteBuffer, size_t xWriteBufferLen, const int8_t* pcCommandString) {
    /* Remove compile time warnings about unused parameters, and check the write buffer is not NULL */
    (void) pcCommandString;
    configASSERT(pcWriteBuffer);

    strncpy((char*) pcWriteBuffer, "Stopping printing of sensor sample values...\r\n", xWriteBufferLen);

    /* Stop the sensor sample printing task */
    StopSensorSamplingTask();

    return pdFALSE;
}

/**
 * Starts magnetometer calibration procedure.
 */
static portBASE_TYPE CLIStartAccMagMtrCalibration(int8_t *pcWriteBuffer, size_t xWriteBufferLen, const int8_t *pcCommandString) {
    (void) pcCommandString;
    configASSERT(pcWriteBuffer);

    strncpy((char*) pcWriteBuffer, "Starting Acc/Mag meter parameters "
            "not applied to acc or mag values ...\r\n", xWriteBufferLen);

    StartAccMagMtrCalibration(ACCMAG_CALIBRATION_SAMPLES_N);
    return pdFALSE; /* false indicates CLI activity completed */
}

/**
 * @brief  Implements CLI command to print the last control signal values sent to the motors
 * @param  pcWriteBuffer : Reference to output buffer
 * @param  xWriteBufferLen : Size of output buffer
 * @param  pcCommandString : Command line string
 * @retval pdTRUE if more data follows, pdFALSE if command activity finished
 */
static portBASE_TYPE CLIGetMotorValues(int8_t* pcWriteBuffer, size_t xWriteBufferLen, const int8_t* pcCommandString) {
    int8_t* pcParameter;

    portBASE_TYPE xParameterStringLength;
    portBASE_TYPE lParameterNumber = 0;

    uint32_t len;
    bool protoStatus;
    uint8_t serializedData[MotorSignalValuesProto_size];
    MotorSignalValuesProto motorSignalValuesProto;

    configASSERT(pcWriteBuffer);

    /* Empty pcWriteBuffer so no strange output is sent as command response */
    memset(pcWriteBuffer, 0x00, xWriteBufferLen);

    lParameterNumber++;

    /* Obtain the parameter string. */
    pcParameter = (int8_t *) FreeRTOS_CLIGetParameter(pcCommandString, /* The command string itself. */
            lParameterNumber, /* Return the next parameter. */
            &xParameterStringLength /* Store the parameter string length. */
    );

    /* Sanity check something was returned. */
    configASSERT(pcParameter);

    /* Get the current motor values */
    switch (pcParameter[0]) {
    case 'n':
        snprintf((char*) pcWriteBuffer, xWriteBufferLen, "Motors\nM1: %u\nM2: %u\nM3: %u\nM4: %u\n\r\n",
                GetMotorValue(1), GetMotorValue(2), GetMotorValue(3), GetMotorValue(4));
        break;
    case 'p':
        motorSignalValuesProto.has_M1 = true;
        motorSignalValuesProto.has_M2 = true;
        motorSignalValuesProto.has_M3 = true;
        motorSignalValuesProto.has_M4 = true;
        motorSignalValuesProto.M1 = GetMotorValue(1);
        motorSignalValuesProto.M2 = GetMotorValue(2);
        motorSignalValuesProto.M3 = GetMotorValue(3);
        motorSignalValuesProto.M4 = GetMotorValue(4);

        /* Create a stream that will write to our buffer and encode the data with protocol buffer */
        pb_ostream_t protoStream = pb_ostream_from_buffer(serializedData, MotorSignalValuesProto_size);
        protoStatus = pb_encode(&protoStream, MotorSignalValuesProto_fields, &motorSignalValuesProto);

        /* Insert header to the sample string, then copy the data after that */
        uint32_t crc = 0xFFFFFFFF; // Dummy CRC-32 value for now TODO
        uint8_t msg_id = MOTOR_VALUES_MSG_ENUM;
        uint16_t msg_data_size = (uint16_t)protoStream.bytes_written;
        memcpy(pcWriteBuffer, &msg_id, 1);
        memcpy(&pcWriteBuffer[1], &crc, 4);
        memcpy(&pcWriteBuffer[5], &msg_data_size, 2);
        len = 7;
        if(len + protoStream.bytes_written + strlen("\r\n") < xWriteBufferLen) {
        	memcpy(&pcWriteBuffer[len], serializedData, protoStream.bytes_written);
        	memcpy(&pcWriteBuffer[len+protoStream.bytes_written], "\r\n", strlen("\r\n"));
        }

        if(!protoStatus) {
            ErrorHandler();
        }

        dataOutLength = len + protoStream.bytes_written + strlen("\r\n"); // Set output data length

        break;
    default:
        strncpy((char*) pcWriteBuffer, "Invalid parameter\r\n", xWriteBufferLen);
        break;
    }

    return pdFALSE; /* Return false to indicate command activity finished */
}

/**
 * @brief  Starts sensor sampling for a specified sample time and duration
 * @param  pcWriteBuffer : Reference to output buffer
 * @param  xWriteBufferLen : Size of output buffer
 * @param  pcCommandString : Command line string
 * @retval pdTRUE if more data follows, pdFALSE if command activity finished
 */
static portBASE_TYPE CLIStartMotorSampling(int8_t* pcWriteBuffer, size_t xWriteBufferLen, const int8_t* pcCommandString) {
    int8_t* pcParameter;
    portBASE_TYPE xParameterStringLength, xReturn;
    static portBASE_TYPE lParameterNumber = 0;

    /* Check the write buffer is not NULL */
    configASSERT(pcWriteBuffer);

    if (lParameterNumber == 0) {
        /* The first time the function is called after the command has been entered just a header string is returned. */
        strncpy((char*) pcWriteBuffer, "Starting print sampling of motor control signal values...\r\n", xWriteBufferLen);
    } else {
        uint16_t motorSampleTime;
        uint16_t motorSampleDuration;

        /* Obtain the parameter string */
        pcParameter = (int8_t*) FreeRTOS_CLIGetParameter(pcCommandString, /* The command string itself. */
                lParameterNumber, /* Return the next parameter. */
                &xParameterStringLength /* Store the parameter string length. */
        );

        /* Sanity check something was returned. */
        configASSERT(pcParameter);

        strncpy((char*) pcWriteBuffer, "Sample time (ms): ", xWriteBufferLen);

        size_t paramMaxSize;
        if ((unsigned long) xParameterStringLength > xWriteBufferLen - strlen((char*) pcWriteBuffer) - 1)
            paramMaxSize = xWriteBufferLen - strlen((char*) pcWriteBuffer) - 1;
        else
            paramMaxSize = xParameterStringLength;

        strncat((char*) pcWriteBuffer, (char*) pcParameter, paramMaxSize);
        strncat((char*) pcWriteBuffer, "\r\n", xWriteBufferLen - strlen((char*) pcWriteBuffer) - 1);

        motorSampleTime = atoi((char*) pcParameter);

        lParameterNumber++;

        pcParameter = (int8_t*) FreeRTOS_CLIGetParameter(pcCommandString, /* The command string itself. */
                lParameterNumber, /* Return the next parameter. */
                &xParameterStringLength /* Store the parameter string length. */);

        /* Sanity check something was returned. */
        configASSERT(pcParameter);

        strncat((char*) pcWriteBuffer, "Duration (s): ", xWriteBufferLen - strlen((char*) pcWriteBuffer) - 1);

        if ((unsigned long) xParameterStringLength > xWriteBufferLen - strlen((char*) pcWriteBuffer) - 1)
            paramMaxSize = xWriteBufferLen - strlen((char*) pcWriteBuffer) - 1;
        else
            paramMaxSize = xParameterStringLength;

        strncat((char*) pcWriteBuffer, (char*) pcParameter, paramMaxSize);
        strncat((char*) pcWriteBuffer, "\n\r\n", xWriteBufferLen - strlen((char*) pcWriteBuffer) - 1);

        motorSampleDuration = atoi((char*) pcParameter);

        lParameterNumber++;

        pcParameter = (int8_t*) FreeRTOS_CLIGetParameter(pcCommandString, /* The command string itself. */
                lParameterNumber, /* Return the next parameter. */
                &xParameterStringLength /* Store the parameter string length. */);

        /* Sanity check something was returned. */
        configASSERT(pcParameter);

        /* Set serialization and start the motor control sampling task */
        if (pcParameter[0] == 'n') {
            SetMotorPrintSamplingSerialization(NO_SERIALIZATION);
        } else if (pcParameter[0] == 'p') {
            SetMotorPrintSamplingSerialization(PROTOBUFFER_SERIALIZATION);
        }

        StartMotorControlSamplingTask(motorSampleTime, motorSampleDuration);
    }

    /* Update return value and parameter index */
    if (lParameterNumber == startMotorSamplingCommand.cExpectedNumberOfParameters) {
        /* If this is the last parameter then there are no more strings to return after this one. */
        xReturn = pdFALSE;
        lParameterNumber = 0;
    } else {
        /* There are more parameters to return after this one. */
        xReturn = pdTRUE;
        lParameterNumber++;
    }

    return xReturn;
}

/**
 * @brief  Stops printing of motor control signal sample values
 * @param  pcWriteBuffer : Reference to output buffer
 * @param  xWriteBufferLen : Size of output buffer
 * @param  pcCommandString : Command line string
 * @retval pdTRUE if more data follows, pdFALSE if command activity finished
 */
static portBASE_TYPE CLIStopMotorSampling(int8_t* pcWriteBuffer, size_t xWriteBufferLen, const int8_t* pcCommandString) {
    /* Remove compile time warnings about unused parameters, and check the write buffer is not NULL */
    (void) pcCommandString;
    configASSERT(pcWriteBuffer);

    strncpy((char*) pcWriteBuffer, "Stopping printing of sensor sample values...\r\n", xWriteBufferLen);

    /* Stop the motor control sample printing task */
    StopMotorControlSamplingTask();

    return pdFALSE;
}

/**
 * @brief  Implements "about" command, prints system information
 * @param  pcWriteBuffer : Reference to output buffer
 * @param  xWriteBufferLen : Size of output buffer
 * @param  pcCommandString : Command line string
 * @retval pdTRUE if more data follows, pdFALSE if command activity finished
 */
static portBASE_TYPE CLIAbout(int8_t* pcWriteBuffer, size_t xWriteBufferLen, const int8_t* pcCommandString) {
    /* Remove compile time warnings about unused parameters, and check the write buffer is not NULL */
    (void) pcCommandString;
    configASSERT(pcWriteBuffer);

    strncpy((char*) pcWriteBuffer,
            "Dragonfly\nThe Dragonfly system is developed at AF Consult in Malmoe, Sweden. It is designed to control a quadrotor UAV.\n\nVersion:",
            xWriteBufferLen);
    strncat((char*) pcWriteBuffer, DF_FCB_VERSION, xWriteBufferLen - strlen((char*) pcWriteBuffer) - 1);
    strncat((char*) pcWriteBuffer, "\r\n", xWriteBufferLen - strlen((char*) pcWriteBuffer) - 1);

    return pdFALSE;
}

/**
 * @brief  Implements "systime" command, prints system up time
 * @param  pcWriteBuffer : Reference to output buffer
 * @param  xWriteBufferLen : Size of output buffer
 * @param  pcCommandString : Command line string
 * @retval pdTRUE if more data follows, pdFALSE if command activity finished
 */
static portBASE_TYPE CLISysTime(int8_t* pcWriteBuffer, size_t xWriteBufferLen, const int8_t* pcCommandString) {
    /* Remove compile time warnings about unused parameters, and check the write buffer is not NULL */
    (void) pcCommandString;
    configASSERT(pcWriteBuffer);

    snprintf((char*) pcWriteBuffer, xWriteBufferLen - strlen((char*) pcWriteBuffer) - 1, "System time [ms]: %u\r\n",
            (unsigned int) HAL_GetTick());

    return pdFALSE;
}

/**
 * @brief  Implements "get-flight-mode" command, prints current flight control mode
 * @param  pcWriteBuffer : Reference to output buffer
 * @param  xWriteBufferLen : Size of output buffer
 * @param  pcCommandString : Command line string
 * @retval pdTRUE if more data follows, pdFALSE if command activity finished
 */
static portBASE_TYPE CLIGetFlightMode(int8_t* pcWriteBuffer, size_t xWriteBufferLen, const int8_t* pcCommandString) {
    /* Remove compile time warnings about unused parameters, and check the write buffer is not NULL */
    (void) pcCommandString;
    configASSERT(pcWriteBuffer);

    strncpy((char*) pcWriteBuffer, "Flight mode: ", xWriteBufferLen);

    switch(GetFlightControlMode()) {
    case FLIGHT_CONTROL_IDLE:
        strncat((char*) pcWriteBuffer, "IDLE", xWriteBufferLen - strlen((char*) pcWriteBuffer) - 1);
        break;
    case FLIGHT_CONTROL_RAW:
        strncat((char*) pcWriteBuffer, "RAW", xWriteBufferLen - strlen((char*) pcWriteBuffer) - 1);
        break;
    case FLIGHT_CONTROL_PID:
        strncat((char*) pcWriteBuffer, "PID", xWriteBufferLen - strlen((char*) pcWriteBuffer) - 1);
        break;
    default:
        strncat((char*) pcWriteBuffer, "UNKNOWN", xWriteBufferLen - strlen((char*) pcWriteBuffer) - 1);
        break;
    }

    strncat((char*) pcWriteBuffer, "\r\n", xWriteBufferLen - strlen((char*) pcWriteBuffer) - 1);

    return pdFALSE;
}

/**
 * @brief  Implements "get-ref-signals" command, prints current reference signals
 * @param  pcWriteBuffer : Reference to output buffer
 * @param  xWriteBufferLen : Size of output buffer
 * @param  pcCommandString : Command line string
 * @retval pdTRUE if more data follows, pdFALSE if command activity finished
 */
static portBASE_TYPE CLIGetRefSignals(int8_t* pcWriteBuffer, size_t xWriteBufferLen, const int8_t* pcCommandString) {
    /* Remove compile time warnings about unused parameters, and check the write buffer is not NULL */
    (void) pcCommandString;
    configASSERT(pcWriteBuffer);

    strncpy((char*) pcWriteBuffer, "Re: ", xWriteBufferLen);

    snprintf((char*) pcWriteBuffer, xWriteBufferLen,
            "Reference signals:\nZ velocity: %1.4f m/s\nRoll angle: %1.4f rad\nPitch angle: %1.4f rad\nYaw angular rate: %1.4f rad/s\n",
            GetZVelocityReferenceSignal(), GetRollAngleReferenceSignal(), GetPitchAngleReferenceSignal(), GetYawAngularRateReferenceSignal());

    // TODO protobuf param

    return pdFALSE;
}

/**
 * @brief  Implements CLI command to set the max limit for received signals from RC control.
 * @param  pcWriteBuffer : Reference to output buffer
 * @param  xWriteBufferLen : Size of output buffer
 * @param  pcCommandString : Command line string
 * @retval pdTRUE if more data follows, pdFALSE if command activity finished
 */
static portBASE_TYPE CLISetMaxReferenceSignals(int8_t* pcWriteBuffer, size_t xWriteBufferLen, const int8_t* pcCommandString) {
    float pcParameter[4];

    portBASE_TYPE xParameterStringLength;
//    portBASE_TYPE lParameterNumber = 0;

    configASSERT(pcWriteBuffer);

    /* Obtain the parameter strings. */
    for (int i = 0; i < 4; i++) {
        pcParameter[i] = atof((char*)FreeRTOS_CLIGetParameter(pcCommandString, i+1, &xParameterStringLength));
    }

    setMaxLimitForReferenceSignal(pcParameter[0], pcParameter[1], pcParameter[2], pcParameter[3]);

    snprintf((char*) pcWriteBuffer, xWriteBufferLen,
            "Set max limit for reference signals:\nZ velocity: %1.4f m/s\nRoll angle: %1.4f rad\nPitch angle: %1.4f rad\nYaw angular rate: %1.4f rad/s\n",
			pcParameter[0], pcParameter[1], pcParameter[2], pcParameter[3]);

    return pdFALSE; /* Return false to indicate command activity finished */
}

/**
 * @brief  Implements CLI command to get the max limit for received signals from RC control.
 * @param  pcWriteBuffer : Reference to output buffer
 * @param  xWriteBufferLen : Size of output buffer
 * @param  pcCommandString : Command line string
 * @retval pdTRUE if more data follows, pdFALSE if command activity finished
 */
static portBASE_TYPE CLIGetMaxReferenceSignals(int8_t* pcWriteBuffer, size_t xWriteBufferLen, const int8_t* pcCommandString) {
    float pcParameter[4];

    configASSERT(pcWriteBuffer);

    getMaxLimitForReferenceSignal(&pcParameter[0], &pcParameter[1], &pcParameter[2], &pcParameter[3]);

    snprintf((char*) pcWriteBuffer, xWriteBufferLen,
            "Max limit for reference signals:\nZ velocity: %1.4f m/s\nRoll angle: %1.4f rad\nPitch angle: %1.4f rad\nYaw angular rate: %1.4f rad/s\n",
			pcParameter[0], pcParameter[1], pcParameter[2], pcParameter[3]);

    return pdFALSE; /* Return false to indicate command activity finished */
}
/**
 * @brief  Implements "task-status" command, prints task status
 * @param  pcWriteBuffer : Reference to output buffer
 * @param  xWriteBufferLen : Size of output buffer
 * @param  pcCommandString : Command line string
 * @retval pdTRUE if more data follows, pdFALSE if command activity finished
 */
static portBASE_TYPE CLITaskStatus(int8_t* pcWriteBuffer, size_t xWriteBufferLen, const int8_t* pcCommandString) {
    /* Remove compile time warnings about unused parameters, and check the write buffer is not NULL */
    (void) pcCommandString;
    configASSERT(pcWriteBuffer);

    strncpy((char*) pcWriteBuffer, "\nTask\t\t\t Abs Time\t % Time \tStack (rem b)\n", xWriteBufferLen);
    size_t len = strlen((char*) pcWriteBuffer);
    len += vTaskGetRunTimeStats(pcWriteBuffer + len, xWriteBufferLen-len);
    strncat((char*) pcWriteBuffer, "\n", xWriteBufferLen - len -1);

    return pdFALSE;
}

/**
 * @brief  Implements CLI command to print the last control signal values sent to the motors
 * @param  pcWriteBuffer : Reference to output buffer
 * @param  xWriteBufferLen : Size of output buffer
 * @param  pcCommandString : Command line string
 * @retval pdTRUE if more data follows, pdFALSE if command activity finished
 */
static portBASE_TYPE CLIGetStateValues(int8_t* pcWriteBuffer, size_t xWriteBufferLen, const int8_t* pcCommandString) {
    int8_t* pcParameter;
    portBASE_TYPE xParameterStringLength;
    portBASE_TYPE lParameterNumber = 0;

    uint32_t len;
    bool protoStatus;
    uint8_t serializedStateData[FlightStatesProto_size];
    FlightStatesProto stateValuesProto;

    configASSERT(pcWriteBuffer);

    /* Empty pcWriteBuffer so no strange output is sent as command response */
    memset(pcWriteBuffer, 0x00, xWriteBufferLen);

    lParameterNumber++;

    /* Obtain the parameter string. */
    pcParameter = (int8_t *) FreeRTOS_CLIGetParameter(pcCommandString, /* The command string itself. */
            lParameterNumber, /* Return the next parameter. */
            &xParameterStringLength /* Store the parameter string length. */
    );

    /* Sanity check something was returned. */
    configASSERT(pcParameter);

    /* Get the current state values */
    switch (pcParameter[0]) {
    case 'n':
        snprintf((char*) pcWriteBuffer, xWriteBufferLen,
<<<<<<< HEAD
                "Flight states [deg]\nrollAngle: %1.3f\npitchAngle: %1.3f\nyawAngle: %1.3f\r\n",
                Radian2Degree(GetRollAngle()), Radian2Degree(GetPitchAngle()), Radian2Degree(GetYawAngle()));

        snprintf((char*) pcWriteBuffer, xWriteBufferLen,
                            "States [deg]:\nroll: %1.3f\npitch: %1.3f\nyaw: %1.3f\nrollRate: %1.3f\npitchRate: %1.3f\nyawRate: %1.3f\n\r\n",
                            Radian2Degree(GetRollAngle()), Radian2Degree(GetPitchAngle()), Radian2Degree(GetYawAngle()),
                            Radian2Degree(GetRollRate()), Radian2Degree(GetPitchRate()), Radian2Degree(GetYawRate()));
=======
                "Flight states [deg]\nrollAngle: %1.3f\npitchAngle: %1.3f\nyawAngle: %1.3f\nrollRate: %1.3f\npitchRate: %1.3f\nyawRate: %1.3f\r\n",
                Radian2Degree(GetRollAngle()), Radian2Degree(GetPitchAngle()), Radian2Degree(GetYawAngle()), Radian2Degree(GetRollRate()), Radian2Degree(GetPitchRate()), Radian2Degree(GetYawRate()));
>>>>>>> 35cc2a20
        break;
    case 'p':
        /* Add estimated attitude states to protobuffer type struct members */
        stateValuesProto.has_rollAngle = true;
        stateValuesProto.rollAngle = GetRollAngle();
        stateValuesProto.has_pitchAngle = true;
        stateValuesProto.pitchAngle = GetPitchAngle();
        stateValuesProto.has_yawAngle = true;
        stateValuesProto.yawAngle = GetYawAngle();

<<<<<<< HEAD
=======
        // TODO add attitude rates when available
>>>>>>> 35cc2a20
        stateValuesProto.has_rollRate = true;
        stateValuesProto.rollRate = GetRollRate();
        stateValuesProto.has_pitchRate = true;
        stateValuesProto.pitchRate = GetPitchRate();
        stateValuesProto.has_yawRate = true;
        stateValuesProto.yawRate = GetYawRate();

        // TODO add position estimates when available
        stateValuesProto.has_posX = false;
        stateValuesProto.posX = 0.0;
        stateValuesProto.has_posY = false;
        stateValuesProto.posY = 0.0;
        stateValuesProto.has_posZ = false;
        stateValuesProto.posZ = 0.0;

        // TODO add velocity estimates when available
        stateValuesProto.has_velX = false;
        stateValuesProto.velX = 0.0;
        stateValuesProto.has_velY = false;
        stateValuesProto.velY = 0.0;
        stateValuesProto.has_velZ = false;
        stateValuesProto.velZ = 0.0;

        /* Create a stream that will write to our buffer and encode the data with protocol buffer */
        pb_ostream_t protoStream = pb_ostream_from_buffer(serializedStateData, FlightStatesProto_size);
        protoStatus = pb_encode(&protoStream, FlightStatesProto_fields, &stateValuesProto);

        /* Insert header to the sample string, then copy the data after that */
        uint32_t crc = 0xFFFFFFFF; // Dummy CRC-32 value for now TODO
        uint8_t msg_id = FLIGHT_STATE_MSG_ENUM;
        uint16_t msg_data_size = (uint16_t)protoStream.bytes_written;
        memcpy(pcWriteBuffer, &msg_id, 1);
        memcpy(&pcWriteBuffer[1], &crc, 4);
        memcpy(&pcWriteBuffer[5], &msg_data_size, 2);
        len = 7;
        //len = snprintf((char*) pcWriteBuffer, xWriteBufferLen, "%hhu%hu%hu", FLIGHT_STATE_MSG_ENUM, dummy_crc, protoStream.bytes_written);
        if(len + protoStream.bytes_written + strlen("\r\n") < xWriteBufferLen) {
            memcpy(&pcWriteBuffer[len], serializedStateData, protoStream.bytes_written);
            memcpy(&pcWriteBuffer[len+protoStream.bytes_written], "\r\n", strlen("\r\n"));
        }

        if (!protoStatus) {
            ErrorHandler();
        }

        dataOutLength = len + protoStream.bytes_written + strlen("\r\n"); // Set output data length

        break;
    default:
        strncpy((char*) pcWriteBuffer, "Invalid parameter\r\n", xWriteBufferLen);
        break;
    }

    return pdFALSE;
}

/**
 * @brief  Starts state sampling for a specified sample time and duration
 * @param  pcWriteBuffer : Reference to output buffer
 * @param  xWriteBufferLen : Size of output buffer
 * @param  pcCommandString : Command line string
 * @retval pdTRUE if more data follows, pdFALSE if command activity finished
 */
static portBASE_TYPE CLIStartStateSampling(int8_t* pcWriteBuffer, size_t xWriteBufferLen, const int8_t* pcCommandString) {
    int8_t* pcParameter;
    portBASE_TYPE xParameterStringLength, xReturn;
    static portBASE_TYPE lParameterNumber = 0;

    /* Check the write buffer is not NULL */
    configASSERT(pcWriteBuffer);

    if (lParameterNumber == 0) {
        /* The first time the function is called after the command has been entered just a header string is returned. */
        strncpy((char*) pcWriteBuffer, "Starting print sampling of state values...\r\n", xWriteBufferLen);
    } else {
        uint16_t stateSampleTime;
        uint16_t stateSampleDuration;

        /* Obtain the parameter string */
        pcParameter = (int8_t*) FreeRTOS_CLIGetParameter(pcCommandString, /* The command string itself. */
                lParameterNumber, /* Return the next parameter. */
                &xParameterStringLength /* Store the parameter string length. */
        );

        /* Sanity check something was returned. */
        configASSERT(pcParameter);

        strncpy((char*) pcWriteBuffer, "Sample time (ms): ", xWriteBufferLen);

        size_t paramMaxSize;
        if ((unsigned long) xParameterStringLength > xWriteBufferLen - strlen((char*) pcWriteBuffer) - 1)
            paramMaxSize = xWriteBufferLen - strlen((char*) pcWriteBuffer) - 1;
        else
            paramMaxSize = xParameterStringLength;

        strncat((char*) pcWriteBuffer, (char*) pcParameter, paramMaxSize);
        strncat((char*) pcWriteBuffer, "\r\n", xWriteBufferLen - strlen((char*) pcWriteBuffer) - 1);

        stateSampleTime = atoi((char*) pcParameter);

        lParameterNumber++;

        pcParameter = (int8_t*) FreeRTOS_CLIGetParameter(pcCommandString, /* The command string itself. */
                lParameterNumber, /* Return the next parameter. */
                &xParameterStringLength /* Store the parameter string length. */);

        /* Sanity check something was returned. */
        configASSERT(pcParameter);

        strncat((char*) pcWriteBuffer, "Duration (s): ", xWriteBufferLen - strlen((char*) pcWriteBuffer) - 1);

        if ((unsigned long) xParameterStringLength > xWriteBufferLen - strlen((char*) pcWriteBuffer) - 1)
            paramMaxSize = xWriteBufferLen - strlen((char*) pcWriteBuffer) - 1;
        else
            paramMaxSize = xParameterStringLength;

        strncat((char*) pcWriteBuffer, (char*) pcParameter, paramMaxSize);
        strncat((char*) pcWriteBuffer, "\n\r\n", xWriteBufferLen - strlen((char*) pcWriteBuffer) - 1);

        stateSampleDuration = atoi((char*) pcParameter);

        lParameterNumber++;

        pcParameter = (int8_t*) FreeRTOS_CLIGetParameter(pcCommandString, /* The command string itself. */
                lParameterNumber, /* Return the next parameter. */
                &xParameterStringLength /* Store the parameter string length. */);

        /* Sanity check something was returned. */
        configASSERT(pcParameter);

        /* Set serialization and start the motor control sampling task */
        if (pcParameter[0] == 'n') {
            SetStatePrintSamplingSerialization(NO_SERIALIZATION);
        } else if (pcParameter[0] == 'p') {
            SetStatePrintSamplingSerialization(PROTOBUFFER_SERIALIZATION);
        } else if (pcParameter[0] == 'c') {
            SetStatePrintSamplingSerialization(CALIBRATION_SERIALIZATION);
        }

        StartStateSamplingTask(stateSampleTime, stateSampleDuration);
    }

    /* Update return value and parameter index */
    if (lParameterNumber == startStateSamplingCommand.cExpectedNumberOfParameters) {
        /* If this is the last parameter then there are no more strings to return after this one. */
        xReturn = pdFALSE;
        lParameterNumber = 0;
    } else {
        /* There are more parameters to return after this one. */
        xReturn = pdTRUE;
        lParameterNumber++;
    }

    return xReturn;
}

/**
 * @brief  Stops printing of state sample values
 * @param  pcWriteBuffer : Reference to output buffer
 * @param  xWriteBufferLen : Size of output buffer
 * @param  pcCommandString : Command line string
 * @retval pdTRUE if more data follows, pdFALSE if command activity finished
 */
static portBASE_TYPE CLIStopStateSampling(int8_t* pcWriteBuffer, size_t xWriteBufferLen, const int8_t* pcCommandString) {
    /* Remove compile time warnings about unused parameters, and check the write buffer is not NULL */
    (void) pcCommandString;
    configASSERT(pcWriteBuffer);

    strncpy((char*) pcWriteBuffer, "Stopping printing of state sample values...\r\n", xWriteBufferLen);

    /* Stop the state sample printing task */
    StopStateSamplingTask();

    return pdFALSE;
}

/**
 * @}
 */

/**
 * @}
 */
/*****END OF FILE****/<|MERGE_RESOLUTION|>--- conflicted
+++ resolved
@@ -1595,18 +1595,8 @@
     switch (pcParameter[0]) {
     case 'n':
         snprintf((char*) pcWriteBuffer, xWriteBufferLen,
-<<<<<<< HEAD
-                "Flight states [deg]\nrollAngle: %1.3f\npitchAngle: %1.3f\nyawAngle: %1.3f\r\n",
-                Radian2Degree(GetRollAngle()), Radian2Degree(GetPitchAngle()), Radian2Degree(GetYawAngle()));
-
-        snprintf((char*) pcWriteBuffer, xWriteBufferLen,
-                            "States [deg]:\nroll: %1.3f\npitch: %1.3f\nyaw: %1.3f\nrollRate: %1.3f\npitchRate: %1.3f\nyawRate: %1.3f\n\r\n",
-                            Radian2Degree(GetRollAngle()), Radian2Degree(GetPitchAngle()), Radian2Degree(GetYawAngle()),
-                            Radian2Degree(GetRollRate()), Radian2Degree(GetPitchRate()), Radian2Degree(GetYawRate()));
-=======
                 "Flight states [deg]\nrollAngle: %1.3f\npitchAngle: %1.3f\nyawAngle: %1.3f\nrollRate: %1.3f\npitchRate: %1.3f\nyawRate: %1.3f\r\n",
                 Radian2Degree(GetRollAngle()), Radian2Degree(GetPitchAngle()), Radian2Degree(GetYawAngle()), Radian2Degree(GetRollRate()), Radian2Degree(GetPitchRate()), Radian2Degree(GetYawRate()));
->>>>>>> 35cc2a20
         break;
     case 'p':
         /* Add estimated attitude states to protobuffer type struct members */
@@ -1617,10 +1607,7 @@
         stateValuesProto.has_yawAngle = true;
         stateValuesProto.yawAngle = GetYawAngle();
 
-<<<<<<< HEAD
-=======
         // TODO add attitude rates when available
->>>>>>> 35cc2a20
         stateValuesProto.has_rollRate = true;
         stateValuesProto.rollRate = GetRollRate();
         stateValuesProto.has_pitchRate = true;
