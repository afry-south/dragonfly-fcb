/****************************************************************************
 * @file    state_estimation.c
 * @brief   Module implements the Kalman state estimation algorithm
 *****************************************************************************/

// TODO NOTE: Alot of code below is from the old project. It may be used as reference for further development.
// Eventually, it should be (re)moved and/or replaced or reimplemented.

/* Includes ------------------------------------------------------------------*/
#include "state_estimation.h"

#include "stm32f3xx.h"

#include "fcb_gyroscope.h"
#include "string.h"
#include "FreeRTOS.h"
#include "task.h"
#include "fcb_error.h"
#include "dragonfly_fcb.pb.h"
#include "usb_com_cli.h"
#include "pb_encode.h"
#include "math.h"
#include "rotation_transformation.h"
#include "fcb_accelerometer_magnetometer.h"

/* Private define ------------------------------------------------------------*/
#define STATE_PRINT_SAMPLING_TASK_PRIO			1
#define STATE_PRINT_MINIMUM_SAMPLING_TIME		20	// updated every 2.5 ms
#define STATE_PRINT_MAX_STRING_SIZE				256
#define RAD_TO_DEG								180/PI

/* Private variables ---------------------------------------------------------*/
StateVector_TypeDef States;
KalmanFilter_TypeDef RollEstimator;
KalmanFilter_TypeDef PitchEstimator;
KalmanFilter_TypeDef YawEstimator;

/* Task handle for printing of sensor values task */
static volatile uint16_t statePrintSampleTime;
static volatile uint16_t statePrintSampleDuration;
xTaskHandle StatePrintSamplingTaskHandle = NULL;
static SerializationType_TypeDef statePrintSerializationType;

/* Private function prototypes -----------------------------------------------*/
static void StateInit(KalmanFilter_TypeDef * Estimator);
static void StatePrediction(const float32_t sensorRate, KalmanFilter_TypeDef* Estimator, float32_t* stateAngle, float32_t* stateRateBias);
static void StateCorrection(const float32_t sensorAngle, KalmanFilter_TypeDef* Estimator, float32_t* stateAngle, float32_t* stateRateBias);
static void StatePrintSamplingTask(void const *argument);

/* Exported functions --------------------------------------------------------*/

/* InitEstimator
 * @brief  Initializes the roll state Kalman estimator
 * @param  None
 * @retval None
 */
void InitStatesXYZ(void)
{
  StateInit(&RollEstimator);
  StateInit(&PitchEstimator);
  StateInit(&YawEstimator);

  States.roll = 0.0;
  States.rollRateBias = 0.0;
  States.pitch = 0.0;
  States.pitchRateBias = 0.0;
  States.yaw = 0.0;  // TODO ISSUE119 - our state for yaw is turn rate, not heading? No, we are estimating the yaw angle.
  States.yawRateBias = 0.0;
}

/* PredictStatesXYZ
 * @brief  Updates the state estimates for X, Y, Z (roll, pitch, yaw)
 * @param  newRatesXYZ: Pointer to measured gyroscope rates, X,Y,Z
 * @retval None
 */
void PredictStatesXYZ(const float32_t sensorRateRoll, const float32_t sensorRatePitch, const float32_t sensorRateYaw)
{
	StatePrediction(sensorRateRoll, &RollEstimator, &(States.roll), &(States.rollRateBias));
	StatePrediction(sensorRatePitch, &PitchEstimator, &(States.pitch), &(States.pitchRateBias));
	StatePrediction(sensorRateYaw, &YawEstimator, &(States.yaw), &(States.yawRateBias));
}

/* CorrectStatesXYZ
 * @brief  Updates the state estimates
 * @param  None
 * @retval None
 */
void CorrectStatesXYZ(const float32_t sensorAngleRoll, const float32_t sensorAnglePitch, const float32_t sensorAngleYaw)
{
	StateCorrection(sensorAngleRoll, &RollEstimator, &(States.roll), &(States.rollRateBias));
	StateCorrection(sensorAnglePitch, &PitchEstimator, &(States.pitch), &(States.pitchRateBias));
	StateCorrection(sensorAngleYaw, &YawEstimator, &(States.yaw), &(States.yawRateBias));
}

/* GetRoll
 * @brief  Gets the roll angle
 * @param  None
 * @retval Roll angle state
 */
float32_t GetRollAngle(void)
{
  return States.roll;
}

/* GetPitch
 * @brief  Gets the pitch angle
 * @param  None
 * @retval Pitch angle state
 */
float32_t GetPitchAngle(void)
{
  return States.pitch;
}

/* GetYaw
 * @brief  Gets the yaw angle
 * @param  None
 * @retval Yaw angle state
 */
float32_t GetYawAngle(void)
{
  return States.yaw;
}

/*
 * @brief  Creates a task to print states over USB.
 * @param  sampleTime : Sets how often a sample should be printed.
 * @param  sampleDuration : Sets for how long sampling should be performed.
 * @retval MOTORCTRL_OK if thread started, else MOTORCTRL_ERROR.
 */
StateErrorStatus StartStateSamplingTask(const uint16_t sampleTime, const uint32_t sampleDuration) {

	// TODO do not start a new task if one is already running, just update sampleTime/sampleDuration

	if(sampleTime < STATE_PRINT_MINIMUM_SAMPLING_TIME) {
		statePrintSampleTime = STATE_PRINT_MINIMUM_SAMPLING_TIME;
	}
	else {
		statePrintSampleTime = sampleTime;
	}

	statePrintSampleDuration = sampleDuration;

	/* State value print sampling handler thread creation
	 * Task function pointer: StatePrintSamplingTask
	 * Task name: STATE_PRINT_SAMPL
	 * Stack depth: 2*configMINIMAL_STACK_SIZE
	 * Parameter: NULL
	 * Priority: STATE_PRINT_SAMPLING_TASK_PRIO (0 to configMAX_PRIORITIES-1 possible)
	 * Handle: StatePrintSamplingTaskHandle
	 **/
	if (pdPASS != xTaskCreate((pdTASK_CODE )StatePrintSamplingTask, (signed portCHAR*)"STATE_PRINT_SAMPL",
			3*configMINIMAL_STACK_SIZE, NULL, STATE_PRINT_SAMPLING_TASK_PRIO, &StatePrintSamplingTaskHandle)) {
		ErrorHandler();
		return STATE_ERROR;
	}


	return STATE_OK;

}

/*
 * @brief  Stops motor control print sampling by deleting the task.
 * @param  None.
 * @retval MOTORCTRL_OK if task deleted, MOTORCTRL_ERROR if not.
 */
StateErrorStatus StopStateSamplingTask(void) {
	if(StatePrintSamplingTaskHandle != NULL) {
		vTaskDelete(StatePrintSamplingTaskHandle);
		StatePrintSamplingTaskHandle = NULL;
		return STATE_OK;
	}
	return STATE_ERROR;
}

/*
 * @brief  Sets the serialization type of printed motor signal values
 * @param  serializationType : Data serialization type enum
 * @retval None.
 */
void SetStatePrintSamplingSerialization(const SerializationType_TypeDef serializationType) {
	statePrintSerializationType = serializationType;
}

/*
 * @brief	Converts radians to degrees
 * @param	radian: The value in radians that should be converted.
 * @return	degree: The converted value in degrees.
 */
float32_t RadianToDegree(float32_t radian) {
	float32_t degree = radian*RAD_TO_DEG;

	while(degree>180) {
		degree -= 360;
	}
	while(degree<-180) {
		degree += 360;
	}

	return degree;
}

/*
 * @brief Prints the state values
 * @param serializationType: Data serialization type enum
 * @retval None
 */
void PrintStateValues(const SerializationType_TypeDef serializationType) {
	static char stateString[STATE_PRINT_MAX_STRING_SIZE];
	int usedLen = 0;

	if ((serializationType == NO_SERIALIZATION) || (serializationType == CALIBRATION_SERIALIZATION)) {
		float32_t sensorAttitude[3], accValues[3], magValues[3];

		// TODO Delete sensor attitude printouts
		/* Get magnetometer values */
		GetMagVector(&magValues[0], &magValues[1], &magValues[2]);

		/* Get accelerometer values */
		GetAcceleration(&accValues[0], &accValues[1], &accValues[2]);

		/* Calculate roll, pitch, yaw based on accelerometer and magnetometer values */
		GetAttitudeFromAccelerometer(sensorAttitude, accValues);
		sensorAttitude[2] = GetMagYawAngle(magValues, sensorAttitude[0], sensorAttitude[1]);

		if (serializationType == NO_SERIALIZATION) {
		  snprintf((char*) stateString, STATE_PRINT_MAX_STRING_SIZE,
		      "States:\nrollAngle: %1.3f deg\npitchAngle: %1.3f deg\nyawAngle: %1.4f deg\nrollRateBias: %1.3f\npitchRateBias: %1.3f\nyawRateBias: %1.3f\naccRoll:%1.3f, accPitch:%1.3f, magYaw:%1.3f\n\r\n",
		      RadianToDegree(States.roll), RadianToDegree(States.pitch), RadianToDegree(States.yaw),
		      States.rollRateBias, States.pitchRateBias, States.yawRateBias,
		      sensorAttitude[0], sensorAttitude[1], sensorAttitude[2]);
		} else /* CALIBRATION_SERIALIZATION */ {
		  usedLen = snprintf((char*) stateString, STATE_PRINT_MAX_STRING_SIZE,
		      "States:\nAngle-RPY [deg]: %1.3f, %1.3f, %1.4f\n Bias-RPY: %1.3f, %1.3f, %1.3f\nAcc-RPY: %f, %f, %f\n\r\n",
		      RadianToDegree(States.roll), RadianToDegree(States.pitch), RadianToDegree(States.yaw),
		      States.rollRateBias, States.pitchRateBias, States.yawRateBias,
		      sensorAttitude[0], sensorAttitude[1], sensorAttitude[2]);

		  if (usedLen < STATE_PRINT_MAX_STRING_SIZE) {
		    usedLen = snprintf((char*) stateString+usedLen, STATE_PRINT_MAX_STRING_SIZE - usedLen,
		        "KF: P11-RPY: %e, %e, %e\n"
		        "KF: K1-RPY: %e, %e, %e\n\r\n",
		        RollEstimator.p11, PitchEstimator.p11, YawEstimator.p11, RollEstimator.k1, PitchEstimator.k1, YawEstimator.k1);
		  }
		}

		USBComSendString(stateString);
	}
	else if(serializationType == PROTOBUFFER_SERIALIZATION) {
		bool protoStatus;
		uint8_t serializedStateData[FlightStatesProto_size];
		FlightStatesProto stateValuesProto;
		uint32_t strLen;

		/* Add estimated attitude states to protobuffer type struct members */
		stateValuesProto.has_rollAngle = true;
		stateValuesProto.rollAngle = States.roll;
		stateValuesProto.has_pitchAngle = true;
		stateValuesProto.pitchAngle = States.pitch;
		stateValuesProto.has_yawAngle = true;
		stateValuesProto.yawAngle = States.yaw;

		// TODO add attitude rates when available
		stateValuesProto.has_rollRate = false;
		stateValuesProto.rollRate = 0.0;
		stateValuesProto.has_pitchRate = false;
		stateValuesProto.pitchRate = 0.0;
		stateValuesProto.has_yawRate = false;
		stateValuesProto.yawRate = 0.0;

		// TODO add position estimates when available
		stateValuesProto.has_posX = false;
		stateValuesProto.posX = 0.0;
		stateValuesProto.has_posY = false;
		stateValuesProto.posY = 0.0;
		stateValuesProto.has_posZ = false;
		stateValuesProto.posZ = 0.0;

		// TODO add velocity estimates when available
		stateValuesProto.has_velX = false;
		stateValuesProto.velX = 0.0;
		stateValuesProto.has_velY = false;
		stateValuesProto.velY = 0.0;
		stateValuesProto.has_velZ = false;
		stateValuesProto.velZ = 0.0;

		/* Create a stream that will write to our buffer and encode the data with protocol buffer */
		pb_ostream_t protoStream = pb_ostream_from_buffer(serializedStateData, FlightStatesProto_size);
		protoStatus = pb_encode(&protoStream, FlightStatesProto_fields, &stateValuesProto);

		/* Insert header to the sample string, then copy the data after that */
		snprintf(stateString, STATE_PRINT_MAX_STRING_SIZE, "%c %c ", FLIGHT_STATE_MSG_ENUM, protoStream.bytes_written);
		strLen = strlen(stateString);
		if(strLen + protoStream.bytes_written + strlen("\r\n") < STATE_PRINT_MAX_STRING_SIZE) {
			memcpy(&stateString[strLen], serializedStateData, protoStream.bytes_written);
			memcpy(&stateString[strLen+protoStream.bytes_written], "\r\n", strlen("\r\n"));
		}

		if(protoStatus)
			USBComSendData((uint8_t*)stateString, strLen+protoStream.bytes_written+strlen("\r\n"));
		else
			ErrorHandler();
	}
}

/* Private functions ---------------------------------------------------------*/

/*
 * @brief  Initializes the roll state Kalman estimator
 * @param  None
 * @retval None
 */
static void StateInit(KalmanFilter_TypeDef * Estimator)
{
  /* P matrix init is the Identity matrix*/
  Estimator->p11 = 0.1;
  Estimator->p12 = 0.0;
  Estimator->p21 = 0.0;
  Estimator->p22 = 0.1;

  /* q1 = sqrt(var(rate))*STATE_ESTIMATION_SAMPLE_PERIOD^2
   * q2 = sqrt(var(rateBias))
   * r1 = sqrt(var(angle)) */
  Estimator->q1 = GYRO_AXIS_VARIANCE_ROUGH * STATE_ESTIMATION_SAMPLE_PERIOD * STATE_ESTIMATION_SAMPLE_PERIOD; /* Q1_CAL */
  Estimator->q2 = Q2_CAL;
  Estimator->r1 = R1_CAL; /* TODO_ISSUE119 - accelerometer based angle variance */
}

/*
 * @brief	Performs the prediction part of the Kalman filtering.
 * @param 	newRate: Pointer to measured gyroscope rate (roll, pitch or yaw)
 * @param 	Estimator: Pointer to KalmanFilter_TypeDef struct (roll pitch or yaw estimator)
 * @param 	stateAngle: Pointer to struct member of StateVector_TypeDef (roll, pitch or yaw)
 * @param 	stateRateBias: Pointer to struct member of StateVector_TypeDef (rollRateBias, pitchRateBias or yawRateBias)
 * @retval 	None
 */
static void StatePrediction(const float32_t sensorRate, KalmanFilter_TypeDef* Estimator, float32_t* stateAngle, float32_t* stateRateBias)
{
	/* Prediction */
	/* Step 1: Calculate a priori state estimation*/
<<<<<<< HEAD
=======

>>>>>>> ee3bebf4
	*stateAngle += STATE_ESTIMATION_SAMPLE_PERIOD * sensorRate - STATE_ESTIMATION_SAMPLE_PERIOD * (*stateRateBias);

	/* Step 2: Calculate a priori error covariance matrix P */
	Estimator->p11 += (STATE_ESTIMATION_SAMPLE_PERIOD*Estimator->p22 - Estimator->p12 - Estimator->p21 + Estimator->q1)*STATE_ESTIMATION_SAMPLE_PERIOD;
	Estimator->p12 -= Estimator->p22 * STATE_ESTIMATION_SAMPLE_PERIOD;
	Estimator->p21 -= Estimator->p22 * STATE_ESTIMATION_SAMPLE_PERIOD;
	Estimator->p22 += Estimator->q2 * STATE_ESTIMATION_SAMPLE_PERIOD;
}

/*
 * @brief	Performs the correction part of the Kalman filtering.
 * @param 	newAngle: Pointer to measured angle using accelerometer or magnetometer (roll, pitch or yaw)
 * @param 	Estimator: Pointer to KalmanFilter_TypeDef struct (roll pitch or yaw estimator)
 * @param 	stateAngle: Pointer to struct member of StateVector_TypeDef (roll, pitch or yaw)
 * @param 	stateRateBias: Pointer to struct member of StateVector_TypeDef (rollRateBias, pitchRateBias or yawRateBias)
 * @retval 	None
 */
static void StateCorrection(const float32_t sensorAngle, KalmanFilter_TypeDef* Estimator, float32_t* stateAngle, float32_t* stateRateBias)
{
	/* Correction */
	/* Step3: Calculate y, difference between a-priori state and measurement z */
	float32_t y = sensorAngle - *stateAngle;

	/* Step 4: Calculate innovation covariance matrix S*/
	float32_t s = Estimator->p11 + Estimator->r1;

	/* Step 5: Calculate Kalman gain*/
	Estimator->k1 = Estimator->p11 /s;
	Estimator->k2 = Estimator->p21 /s;

	/* Step 6: Update a posteriori state estimation*/
	*stateAngle += Estimator->k1 * y;
	(void*) stateRateBias; // To avoid warnings

	/* Step 7: Update a posteriori error covariance matrix P */
	float32_t p11_tmp = Estimator->p11;
	float32_t p12_tmp = Estimator->p12;
	Estimator->p11 = p11_tmp - Estimator->k1*p11_tmp;
	Estimator->p12 = p12_tmp - Estimator->k1*p12_tmp;
	Estimator->p21 = -Estimator->k2*p11_tmp;
	Estimator->p22 = -Estimator->k2*p12_tmp;
}

/**
 * @brief  Task code handles state (angle, rate, ratebias) print sampling
 * @param  argument : Unused parameter
 * @retval None
 */
static void StatePrintSamplingTask(void const *argument) {
	(void) argument;

	portTickType xLastWakeTime;
	portTickType xSampleStartTime;

	/* Initialize the xLastWakeTime variable with the current time */
	xLastWakeTime = xTaskGetTickCount();
	xSampleStartTime = xLastWakeTime;

	for (;;) {
		vTaskDelayUntil(&xLastWakeTime, statePrintSampleTime);

		PrintStateValues(statePrintSerializationType);

		/* If sampling duration exceeded, delete task to stop sampling */
		if (xTaskGetTickCount() >= xSampleStartTime + statePrintSampleDuration * configTICK_RATE_HZ)
			StopStateSamplingTask();
	}
}

/**
 * @}
 */

/**
 * @}
 */
/*****END OF FILE****/<|MERGE_RESOLUTION|>--- conflicted
+++ resolved
@@ -154,10 +154,7 @@
 		ErrorHandler();
 		return STATE_ERROR;
 	}
-
-
 	return STATE_OK;
-
 }
 
 /*
@@ -339,13 +336,9 @@
 {
 	/* Prediction */
 	/* Step 1: Calculate a priori state estimation*/
-<<<<<<< HEAD
-=======
-
->>>>>>> ee3bebf4
 	*stateAngle += STATE_ESTIMATION_SAMPLE_PERIOD * sensorRate - STATE_ESTIMATION_SAMPLE_PERIOD * (*stateRateBias);
 
-	/* Step 2: Calculate a priori error covariance matrix P */
+	/* Step 2: Calculate a priori error covariance matrix P*/
 	Estimator->p11 += (STATE_ESTIMATION_SAMPLE_PERIOD*Estimator->p22 - Estimator->p12 - Estimator->p21 + Estimator->q1)*STATE_ESTIMATION_SAMPLE_PERIOD;
 	Estimator->p12 -= Estimator->p22 * STATE_ESTIMATION_SAMPLE_PERIOD;
 	Estimator->p21 -= Estimator->p22 * STATE_ESTIMATION_SAMPLE_PERIOD;
