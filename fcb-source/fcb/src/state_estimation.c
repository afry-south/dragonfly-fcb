/****************************************************************************
 * @file    state_estimation.c
 * @brief   Module implements the Kalman state estimation algorithm
 *
 * @license
 * Dragonfly FCB firmware to control the Dragonfly quadrotor UAV
 * Copyright (C) 2016  ÅF Technology South: Dragonfly Project
 *
 * This program is free software; you can redistribute it and/or modify
 * it under the terms of the GNU General Public License as published by
 * the Free Software Foundation; either version 3 of the License, or
 * (at your option) any later version.
 *
 * This program is distributed in the hope that it will be useful,
 * but WITHOUT ANY WARRANTY; without even the implied warranty of
 * MERCHANTABILITY or FITNESS FOR A PARTICULAR PURPOSE.  See the
 * GNU General Public License for more details.
 *
 * You should have received a copy of the GNU General Public License
 * along with this program; if not, write to the Free Software Foundation,
 * Inc., 51 Franklin Street, Fifth Floor, Boston, MA 02110-1301  USA
 *****************************************************************************/

/* Includes ------------------------------------------------------------------*/
#include "state_estimation.h"

#include "stm32f3xx.h"

#include "string.h"
#include "math.h"

#include "FreeRTOS.h"
#include "task.h"
#include "semphr.h"

#include "dragonfly_fcb.pb.h"
#include "pb_encode.h"

#include "fcb_sensors.h"
#include "fcb_gyroscope.h"
#include "fcb_error.h"
#include "rotation_transformation.h"
#include "fcb_accelerometer_magnetometer.h"
#include "fcb_retval.h"
#include "usbd_cdc_if.h"

/* Private define ------------------------------------------------------------*/
#define USE_CTRLSIGNAL_IN_PREDICTION_MODEL      0

#define STATE_PRINT_SAMPLING_TASK_PRIO          1
#define STATE_PRINT_MINIMUM_SAMPLING_TIME       20  // updated every 2.5 ms
#define STATE_PRINT_MAX_STRING_SIZE             288

enum {
    VAR_SAMPLE_MAX = 100
};
/* number of samples for variance - max 256 */
typedef struct FcbSensorVarianceCalc {
    float32_t samples[3][VAR_SAMPLE_MAX];
} FcbSensorVarianceCalcType;

/* Private variables ---------------------------------------------------------*/
static AttitudeStateVectorType rollState = { 0.0, 0.0, 0.0 };
static AttitudeStateVectorType pitchState = { 0.0, 0.0, 0.0 };
static AttitudeStateVectorType yawState = { 0.0, 0.0, 0.0 };

static AttitudeStateVectorType rollStateInternal = { 0.0, 0.0, 0.0 };
static AttitudeStateVectorType pitchStateInternal = { 0.0, 0.0, 0.0 };
static AttitudeStateVectorType yawStateInternal = { 0.0, 0.0, 0.0 };

static KalmanFilterType rollEstimator;
static KalmanFilterType pitchEstimator;
static KalmanFilterType yawEstimator;

/* Task handle for printing of sensor values task */
static volatile uint16_t statePrintSampleTime;
static volatile uint16_t statePrintSampleDuration;
xTaskHandle StatePrintSamplingTaskHandle = NULL;

static float32_t sensorAttitudeRPY[3] = { 0.0f, 0.0f, 0.0f };
static float32_t sensorAttitudeRateRPY[3] = { 0.0f, 0.0f, 0.0f };

static portTickType magLastCorrectionTick = 0;
static portTickType accLastCorrectionTick = 0;

/* Private function prototypes -----------------------------------------------*/
static void StateInit(KalmanFilterType * Estimator, float32_t q1, float32_t q2, float32_t q3, float32_t r1, float32_t r2);
<<<<<<< HEAD
=======

>>>>>>> b98d9230
static void PredictAttitudeState(KalmanFilterType* pEstimator, AttitudeStateVectorType * pState,
        float32_t const inertia, float32_t const ctrl, float32_t const tSinceLastCorrection);
static void CorrectAttitudeState(const float32_t sensorAngle, KalmanFilterType* pEstimator,
		AttitudeStateVectorType* pStateInternal, AttitudeStateVectorType* pState);
static void CorrectAttitudeRateState(float32_t const deltaT, const float32_t sensorRate, KalmanFilterType* pEstimator,
        AttitudeStateVectorType* pStateInternal, AttitudeStateVectorType* pState);
static void StatePrintSamplingTask(void const *argument);

/* Exported functions --------------------------------------------------------*/

/*
 * @brief  Initializes the Kalman state estimator
 * @param  None
 * @retval None
 */
void InitStatesXYZ(float32_t initAngles[3]) {
    StateInit(&rollEstimator, 	Q1_RP, 	Q2_RP, 	Q3_CAL, R1_ACCRP, 	GYRO_X_AXIS_VARIANCE);
    StateInit(&pitchEstimator, 	Q1_RP, 	Q2_RP, 	Q3_CAL, R1_ACCRP, 	GYRO_Y_AXIS_VARIANCE);
    StateInit(&yawEstimator, 	Q1_Y, 	Q2_Y, 	Q3_CAL, R1_MAG, 	GYRO_Z_AXIS_VARIANCE);

    rollState.angle = initAngles[0];
    rollState.angleRate = 0.0;
    rollState.angleRateBias = 0.0;
    rollState.angleRateUnbiased = rollState.angleRate - rollState.angleRateBias;

    pitchState.angle = initAngles[1];
    pitchState.angleRate = 0.0;
    pitchState.angleRateBias = 0.0;
    pitchState.angleRateUnbiased = pitchState.angleRate - pitchState.angleRateBias;

    yawState.angle = initAngles[2];
    yawState.angleRate = 0.0;
    yawState.angleRateBias = 0.0;
    yawState.angleRateUnbiased = yawState.angleRate - yawState.angleRateBias;

    rollStateInternal.angle = initAngles[0];
    rollStateInternal.angleRate = 0.0;
    rollStateInternal.angleRateBias = 0.0; // TODO init to gyroscope reading
    rollStateInternal.angleRateUnbiased = rollState.angleRate - rollState.angleRateBias;

    pitchStateInternal.angle = initAngles[1];
    pitchStateInternal.angleRate = 0.0;
    pitchStateInternal.angleRateBias = 0.0; // TODO init to gyroscope reading
    pitchStateInternal.angleRateUnbiased = pitchState.angleRate - pitchState.angleRateBias;

    yawStateInternal.angle = initAngles[2];
    yawStateInternal.angleRate = 0.0;
    yawStateInternal.angleRateBias = 0.0; // TODO init to gyroscope reading
    yawStateInternal.angleRateUnbiased = yawState.angleRate - yawState.angleRateBias;
}

/*
 * @brief  Initializes state estimation time-event generation timer
 * @param  None
 * @retval None
 */
StateEstimationStatus InitStateEstimationTimeEvent(void) {
    StateEstimationStatus status = STATE_EST_OK;

    /*##-1- Configure the TIM peripheral #######################################*/

    /* Set STATE_ESTIMATION_UPDATE_TIM instance */
    StateEstimationTimHandle.Instance = STATE_ESTIMATION_UPDATE_TIM;

    /* Initialize STATE_ESTIMATION_UPDATE_TIM peripheral */
    StateEstimationTimHandle.Init.Period = STATE_ESTIMATION_TIME_UPDATE_PERIOD;
    StateEstimationTimHandle.Init.Prescaler = STATE_ESTIMATION_TIME_UPDATE_PRESCALER;
    StateEstimationTimHandle.Init.ClockDivision = TIM_CLOCKDIVISION_DIV1;
    StateEstimationTimHandle.Init.CounterMode = TIM_COUNTERMODE_UP;
    if (HAL_TIM_Base_Init(&StateEstimationTimHandle) != HAL_OK) {
        /* Initialization Error */
        status = STATE_EST_ERROR;
        ErrorHandler();
    }

    /*##-2- Start the TIM Base generation in interrupt mode ####################*/
    if (HAL_TIM_Base_Start_IT(&StateEstimationTimHandle) != HAL_OK) {
        /* Starting Error */
        status = STATE_EST_ERROR;
        ErrorHandler();
    }

    return status;
}

/*
 * @brief  State estimation time-update
 * @param  None
 * @retval None
 */
void UpdatePredictionState(void) {
	uint32_t currentTick = xTaskGetTickCount();
	float32_t timeSinceLastAccCorrection = ((float32_t)currentTick - accLastCorrectionTick) / configTICK_RATE_HZ;
	float32_t timeSinceLastMagCorrection = ((float32_t)currentTick - magLastCorrectionTick) / configTICK_RATE_HZ;

	/* Run prediction step for attitude estimators */
    PredictAttitudeState(&rollEstimator, &rollStateInternal, IXX, GetRollControlSignal(), timeSinceLastAccCorrection);
    PredictAttitudeState(&pitchEstimator, &pitchStateInternal, IYY, GetPitchControlSignal(), timeSinceLastAccCorrection);
    PredictAttitudeState(&yawEstimator, &yawStateInternal, IZZ, GetYawControlSignal(), timeSinceLastMagCorrection);
}

/* GetRoll
 * @brief  Gets the roll angle
 * @param  None
 * @retval Roll angle state
 */
float32_t GetRollAngle(void) {
    return rollState.angle;
}

/* GetPitch
 * @brief  Gets the pitch angle
 * @param  None
 * @retval Pitch angle state
 */
float32_t GetPitchAngle(void) {
    return pitchState.angle;
}

/* GetYaw
 * @brief  Gets the yaw angle
 * @param  None
 * @retval Yaw angle state
 */
float32_t GetYawAngle(void) {
    return yawState.angle;
}

/*
 * @brief  Gets the (unbiased) roll angular rate
 * @param  None
 * @retval Roll rate
 */
float32_t GetRollRate(void) {
    return rollState.angleRateUnbiased;
}

/* GetPitch
 * @brief  Gets the (unbiased) pitch angular rate
 * @param  None
 * @retval Pitch rate
 */
float32_t GetPitchRate(void) {
    return pitchState.angleRateUnbiased;
}

/* GetYaw
 * @brief  Gets the (unbiased) yaw angular rate
 * @param  None
 * @retval Yaw rate
 */
float32_t GetYawRate(void) {
    return yawState.angleRateUnbiased;
}


/* Private functions ---------------------------------------------------------*/

/*
 * @brief  Initializes an angular state Kalman estimator
 * @param  Estimator : Kalman estimator struct
 * @param  q1 : Attitude state model noise variance
 * @param  q2 : Attitude rate state model noise variance
 * @param  q3 : Bias state model noise variance
 * @param  r1 : Attitude sensor noise variance
 * @param  r2 : Attitude rate sensor noise variance
 * @retval None
 */
static void StateInit(KalmanFilterType * Estimator, float32_t q1, float32_t q2, float32_t q3, float32_t r1, float32_t r2) {
    /* P matrix init is the Identity matrix*/
    Estimator->p11 = 0.1;
    Estimator->p12 = 0.0;
    Estimator->p13 = 0.0;
    Estimator->p21 = 0.0;
    Estimator->p22 = 1.0;
    Estimator->p23 = 0.0;
    Estimator->p31 = 0.0;
    Estimator->p32 = 0.0;
    Estimator->p33 = 0.01;

    Estimator->q1 = q1;
    Estimator->q2 = q2;
    Estimator->q3 = q3;
    Estimator->r1 = r1;
    Estimator->r2 = r2;

    Estimator->h = 1.0/((float32_t)(SystemCoreClock/(STATE_ESTIMATION_TIME_UPDATE_PERIOD+1)/STATE_ESTIMATION_TIME_UPDATE_PRESCALER));
}

/*
 * @brief  State estimation sensor value update
 * @param  sensorType : Type of sensor (accelerometer, gyroscope, magnetometer)
 * @param  deltaT : Time difference between sensor values
 * @param  pXYZ : Pointer to sensor values array
 * @retval None
 */
void UpdateCorrectionState(FcbSensorIndexType sensorType, float32_t deltaT, float32_t const * pXYZ) {

    switch (sensorType) { /* interpret values according to sensor type */
    case GYRO_IDX: {
        /* run correction step */
        float32_t const * pSensorAngleRate = pXYZ;
        TransformationErrorStatus status = TRANSF_OK;
        status = GetEulerAngularRates(sensorAttitudeRateRPY, pSensorAngleRate, GetRollAngle(), GetPitchAngle());
        if (status != TRANSF_OK) {
            ErrorHandler();
        }

        CorrectAttitudeRateState(deltaT, sensorAttitudeRateRPY[ROLL_IDX], &rollEstimator, &rollStateInternal, &rollState);
        CorrectAttitudeRateState(deltaT, sensorAttitudeRateRPY[PITCH_IDX], &pitchEstimator, &pitchStateInternal, &pitchState);
        CorrectAttitudeRateState(deltaT, sensorAttitudeRateRPY[YAW_IDX], &yawEstimator, &yawStateInternal, &yawState);
    }
        break;
    case ACC_IDX: {
        /* run correction step */
        float32_t const * pAccMeterXYZ = pXYZ; /* interpret values as accelerations */
        GetAttitudeFromAccelerometer(sensorAttitudeRPY, pAccMeterXYZ);
        CorrectAttitudeState(sensorAttitudeRPY[ROLL_IDX], &rollEstimator, &rollStateInternal, &rollState);
        CorrectAttitudeState(sensorAttitudeRPY[PITCH_IDX], &pitchEstimator, &pitchStateInternal, &pitchState);

        accLastCorrectionTick = xTaskGetTickCount();
    }
        break;
    case MAG_IDX: {
        /* run correction step */
        float32_t const * pMagMeter = pXYZ;
        sensorAttitudeRPY[YAW_IDX] = GetMagYawAngle((float32_t*) pMagMeter, GetRollAngle(), GetPitchAngle());
        CorrectAttitudeState(sensorAttitudeRPY[YAW_IDX], &yawEstimator, &yawStateInternal, &yawState);

        magLastCorrectionTick = xTaskGetTickCount();
    }
        break;
    default:
        ErrorHandler();
    }
}

/*
 * @brief	Performs the prediction step of the Kalman filtering.
 * @param 	pEstimator: Pointer to KalmanFilterType struct (roll pitch or yaw estimator)
 * @param 	pState: Pointer to struct member of AngleStateVectorType (roll, pitch or yaw)
 * @param   inertia: Rotational inertia around axis
 * @param   ctrl: Physical control action ([Nm] for attitude)
 * @retval 	None
 */
static void PredictAttitudeState(KalmanFilterType* pEstimator,
                                 AttitudeStateVectorType * pState,
                                 float32_t const inertia,
                                 float32_t const ctrl,
                                 float32_t const tSinceLastCorrection) {
    float32_t p11_tmp = pEstimator->p11;
    float32_t p12_tmp = pEstimator->p12;
    float32_t p13_tmp = pEstimator->p13;
    float32_t p21_tmp = pEstimator->p21;
    float32_t p22_tmp = pEstimator->p22;
    float32_t p23_tmp = pEstimator->p23;
    float32_t p31_tmp = pEstimator->p31;
    float32_t p32_tmp = pEstimator->p32;
    float32_t p33_tmp = pEstimator->p33;
    float32_t h = pEstimator->h;
    float32_t deltaT = MIN(pEstimator->h, tSinceLastCorrection);

    /* Prediction */
    /* Step 1: Calculate a priori state estimation*/

#if USE_CTRLSIGNAL_IN_PREDICTION_MODEL
    pState->angle += deltaT * (pState->angleRate - pState->angleRateBias) + h*h/(2 * inertia) * ctrl;
    pState->angleRate += h / inertia * ctrl;
#else
    pState->angle += deltaT * (pState->angleRate - pState->angleRateBias);
#endif

    /* pState->angleRateBias not estimated, see equations in section "State Estimation Theory" */
    pState->angleRateUnbiased = pState->angleRate - pState->angleRateBias; // Update the unbiased rate state
    toMaxRadian(&pState->angle);

    /* Step 2: Calculate a priori error covariance matrix P*/
    pEstimator->p11 = p11_tmp + h*(p12_tmp-p13_tmp+p21_tmp-p31_tmp) + h*h*(p22_tmp-p23_tmp-p32_tmp+p33_tmp) + pEstimator->q1;
    pEstimator->p12 = p12_tmp + h*(p22_tmp-p32_tmp);
    pEstimator->p13 = p13_tmp + h*(p23_tmp-p33_tmp);

    pEstimator->p21 = p21_tmp + h*(p22_tmp-p23_tmp);
    pEstimator->p22 = p22_tmp + pEstimator->q2;
    pEstimator->p23 = p23_tmp;

    pEstimator->p31 = p31_tmp + h*(p32_tmp-p33_tmp);
    pEstimator->p32 = p32_tmp;
    pEstimator->p33 = p33_tmp + pEstimator->q3;
}

/*
 * @brief	Performs the correction part of the Kalman filtering.
 * @param 	newAngle: Pointer to measured angle using accelerometer or magnetometer (roll, pitch or yaw)
 * @param 	pEstimator: Pointer to KalmanFilterType struct (roll pitch or yaw estimator)
 * @param 	stateAngle: Pointer to struct member of StateVectorType (roll, pitch or yaw)
 * @param 	stateRateBias: Pointer to struct member of StateVectorType (rollRateBias, pitchRateBias or yawRateBias)
 * @retval 	None
 */
static void CorrectAttitudeState(const float32_t sensorAngle, KalmanFilterType* pEstimator,
		AttitudeStateVectorType* pStateInternal, AttitudeStateVectorType* pState) {
    float32_t y1, s11, s12, s21, s22, InvDetS;
    float32_t p11_tmp, p12_tmp, p13_tmp, p21_tmp, p22_tmp, p23_tmp, p31_tmp, p32_tmp, p33_tmp;

    p11_tmp = pEstimator->p11; p12_tmp = pEstimator->p12; p13_tmp = pEstimator->p13;
    p21_tmp = pEstimator->p21; p22_tmp = pEstimator->p22; p23_tmp = pEstimator->p23;
    p31_tmp = pEstimator->p31; p32_tmp = pEstimator->p32; p33_tmp = pEstimator->p33;

    /* Correction */
    /* Step3: Calculate y, difference between a-priori state and measurement z */
    y1 = sensorAngle - pStateInternal->angle;
    toMaxRadian(&y1);

    /* Step 4: Calculate innovation covariance matrix S */
    s11 = p11_tmp + pEstimator->r1;
    s12 = p12_tmp;
    s21 = p21_tmp;
    s22 = p22_tmp + pEstimator->r2;

    /* Step 5: Calculate Kalman gain */
    InvDetS = 1/(s11*s22 - s12*s21);
    pEstimator->k11 = InvDetS * (p11_tmp*s22 - p12_tmp*s21);
    pEstimator->k21 = InvDetS * (p21_tmp*s22 - p22_tmp*s21);
    pEstimator->k31 = InvDetS * (p31_tmp*s22 - p32_tmp*s21);

    /* Step 6: Update a posteriori state estimation */
    pStateInternal->angle += pEstimator->k11*y1;
    pStateInternal->angleRate += pEstimator->k21*y1;
    pStateInternal->angleRateBias += pEstimator->k31*y1;
    toMaxRadian(&pStateInternal->angle);

    /* Step 7: Update a posteriori error covariance matrix P
     * NOTE: This is only half of the P matrix update, i.e. the parts that are related to the attitude measurement */

    pEstimator->p11 = p11_tmp - p11_tmp*pEstimator->k11;
    pEstimator->p12 = p12_tmp - p12_tmp*pEstimator->k11;
    pEstimator->p13 = p13_tmp - p13_tmp*pEstimator->k11;

    pEstimator->p21 = p21_tmp - p11_tmp*pEstimator->k21;
    pEstimator->p22 = p22_tmp - p12_tmp*pEstimator->k21;
    pEstimator->p23 = p23_tmp - p13_tmp*pEstimator->k21;

    pEstimator->p31 = p31_tmp - p11_tmp*pEstimator->k31;
    pEstimator->p32 = p32_tmp - p12_tmp*pEstimator->k31;
    pEstimator->p33 = p33_tmp - p13_tmp*pEstimator->k31;

    /* Update real states (i.e. filter output) by copying internal state from correction */
    pState->angle = pStateInternal->angle;
}

/*
 * @brief   Performs the correction part of the Kalman filtering.
 * @param   newAngle: Pointer to measured angle using accelerometer or magnetometer (roll, pitch or yaw)
 * @param   pEstimator: Pointer to KalmanFilterType struct (roll pitch or yaw estimator)
 * @param   stateAngle: Pointer to struct member of StateVectorType (roll, pitch or yaw)
 * @param   stateRateBias: Pointer to struct member of StateVectorType (rollRateBias, pitchRateBias or yawRateBias)
 * @retval  None
 */
static void CorrectAttitudeRateState(float32_t const deltaT, const float32_t sensorRate, KalmanFilterType* pEstimator,
        AttitudeStateVectorType* pStateInternal, AttitudeStateVectorType* pState) {
    float32_t y2, s11, s12, s21, s22, InvDetS;
    float32_t p11_tmp, p12_tmp, p13_tmp, p21_tmp, p22_tmp, p23_tmp, p31_tmp, p32_tmp, p33_tmp;

    p11_tmp = pEstimator->p11; p12_tmp = pEstimator->p12; p13_tmp = pEstimator->p13;
    p21_tmp = pEstimator->p21; p22_tmp = pEstimator->p22; p23_tmp = pEstimator->p23;
    p31_tmp = pEstimator->p31; p32_tmp = pEstimator->p32; p33_tmp = pEstimator->p33;

    /* Correction */
    /* Step3: Calculate y, difference between a-priori state and measurement z */
    y2 = sensorRate - pStateInternal->angleRate;

    /* Step 4: Calculate innovation covariance matrix S */
    s11 = p11_tmp + pEstimator->r1;
    s12 = p12_tmp;
    s21 = p21_tmp;
    s22 = p22_tmp + pEstimator->r2;

    /* Step 5: Calculate Kalman gains */
    InvDetS = 1/(s11*s22 - s12*s21);
    pEstimator->k12 = InvDetS * (p12_tmp*s11 - p11_tmp*s12);
    pEstimator->k22 = InvDetS * (p22_tmp*s11 - p21_tmp*s12);
    pEstimator->k32 = InvDetS * (p32_tmp*s11 + p31_tmp*s12);

    /* Step 6: Update a posteriori state estimation */
    pStateInternal->angle = pStateInternal->angle + pEstimator->k12 * y2;
    pStateInternal->angleRate = pStateInternal->angleRate + pEstimator->k22 * y2;
    pStateInternal->angleRateBias = pStateInternal->angleRateBias + pEstimator->k32 * y2;
    pStateInternal->angleRateUnbiased = pStateInternal->angleRate - pStateInternal->angleRateBias; // Update the unbiased rate state

    /* Step 7: Update a posteriori error covariance matrix P
     * NOTE: This is only half of the P matrix update, i.e. the parts that are related to the attitude rate measurement */
    pEstimator->p11 = p11_tmp - p21_tmp*pEstimator->k12;
    pEstimator->p12 = p12_tmp - p22_tmp*pEstimator->k12;
    pEstimator->p13 = p13_tmp - p23_tmp*pEstimator->k12;

    pEstimator->p21 = p21_tmp - p21_tmp*pEstimator->k22;
    pEstimator->p22 = p22_tmp - p22_tmp*pEstimator->k22;
    pEstimator->p23 = p23_tmp - p23_tmp*pEstimator->k22;

    pEstimator->p31 = p31_tmp - p21_tmp*pEstimator->k32;
    pEstimator->p32 = p32_tmp - p22_tmp*pEstimator->k32;
    pEstimator->p33 = p33_tmp - p23_tmp*pEstimator->k32;

    /* Update real states (i.e. filter output) by copying internal state from correction */
    pState->angleRate = pStateInternal->angleRate;
    pState->angleRateBias = pStateInternal->angleRateBias;
    pState->angleRateUnbiased = pStateInternal->angleRateUnbiased;
}

///////////////////////////////////////////////////////////////////////////////
//                 Debug printing functions
///////////////////////////////////////////////////////////////////////////////

/**
 * @brief  Task code handles state (angle, rate, ratebias) print sampling
 * @param  argument : Unused parameter
 * @retval None
 */
static void StatePrintSamplingTask(void const *argument) {
    (void) argument;

    portTickType xLastWakeTime;
    portTickType xSampleStartTime;

    /* Initialize the xLastWakeTime variable with the current time */
    xLastWakeTime = xTaskGetTickCount();
    xSampleStartTime = xLastWakeTime;

    for (;;) {
        vTaskDelayUntil(&xLastWakeTime, statePrintSampleTime);

        PrintStateValues();

        /* If sampling duration exceeded, delete task to stop sampling */
        if (xTaskGetTickCount() >= xSampleStartTime + statePrintSampleDuration * configTICK_RATE_HZ)
            StopStateSamplingTask();
    }
}

/*
 * @brief  Creates a task to print states over USB.
 * @param  sampleTime : Sets how often a sample should be printed.
 * @param  sampleDuration : Sets for how long sampling should be performed.
 * @retval MOTORCTRL_OK if thread started, else MOTORCTRL_ERROR.
 */
FcbRetValType StartStateSamplingTask(const uint16_t sampleTime, const uint32_t sampleDuration) {

    // TODO do not start a new task if one is already running, just update sampleTime/sampleDuration

    if (sampleTime < STATE_PRINT_MINIMUM_SAMPLING_TIME) {
        statePrintSampleTime = STATE_PRINT_MINIMUM_SAMPLING_TIME;
    } else {
        statePrintSampleTime = sampleTime;
    }

    statePrintSampleDuration = sampleDuration;

    /* State value print sampling handler thread creation
     * Task function pointer: StatePrintSamplingTask
     * Task name: STATE_PRINT_SAMPL
     * Stack depth: 2*configMINIMAL_STACK_SIZE
     * Parameter: NULL
     * Priority: STATE_PRINT_SAMPLING_TASK_PRIO (0 to configMAX_PRIORITIES-1 possible)
     * Handle: StatePrintSamplingTaskHandle
     **/
    if (pdPASS
            != xTaskCreate((pdTASK_CODE )StatePrintSamplingTask, (signed portCHAR*)"STATE_PRINT_SAMPL",
                    3*configMINIMAL_STACK_SIZE, NULL, STATE_PRINT_SAMPLING_TASK_PRIO, &StatePrintSamplingTaskHandle)) {
        ErrorHandler();
        return FCB_ERR;
    }
    return FCB_OK;
}

/*
 * @brief  Stops motor control print sampling by deleting the task.
 * @param  None.
 * @retval MOTORCTRL_OK if task deleted, MOTORCTRL_ERROR if not.
 */
FcbRetValType StopStateSamplingTask(void) {
    if (StatePrintSamplingTaskHandle != NULL) {
        vTaskDelete(StatePrintSamplingTaskHandle);
        StatePrintSamplingTaskHandle = NULL;
        return FCB_OK;
    }
    return FCB_ERR;
}

/*
 * @brief Prints the state values
 * @param serializationType: Data serialization type enum
 * @retval None
 */
void PrintStateValues(void) {
    static char stateString[STATE_PRINT_MAX_STRING_SIZE]; // TODO when debug printing is cleaned up, this shouldn't be needed as static

    float32_t sensorAttitude[3], accValues[3], magValues[3], gyroValues[3];

    // TODO Delete sensor attitude printouts later
    /* Get magnetometer values */
    GetMagVector(&magValues[0], &magValues[1], &magValues[2]);

    /* Get accelerometer values */
    GetAcceleration(&accValues[0], &accValues[1], &accValues[2]);

    /* Calculate roll, pitch, yaw based on accelerometer and magnetometer values */
    GetAttitudeFromAccelerometer(sensorAttitude, accValues);
    sensorAttitude[2] = GetMagYawAngle(magValues, sensorAttitude[0], sensorAttitude[1]);

    /* Get gyro values [rad/s] */
    GetGyroAngleDot(&gyroValues[0], &gyroValues[1], &gyroValues[2]);

    snprintf((char*) stateString, STATE_PRINT_MAX_STRING_SIZE,
            "States [deg]:\nroll: %1.3f\npitch: %1.3f\nyaw: %1.3f\nrollRate: %1.3f\npitchRate: %1.3f\nyawRate: %1.3f\nrollRateBias: %1.3f\npitchRateBias: %1.3f\nyawRateBias: %1.3f\naccRoll:%1.3f, accPitch:%1.3f, magYaw:%1.3f\ngyroRoll:%1.3f, gyroPitch:%1.3f, gyroYaw:%1.3f\n\r\n",
            Radian2Degree(rollState.angle), Radian2Degree(pitchState.angle), Radian2Degree(yawState.angle),
            Radian2Degree(rollState.angleRate), Radian2Degree(pitchState.angleRate), Radian2Degree(yawState.angleRate),
            Radian2Degree(rollState.angleRateBias), Radian2Degree(pitchState.angleRateBias), Radian2Degree(yawState.angleRateBias),
            Radian2Degree(sensorAttitude[0]), Radian2Degree(sensorAttitude[1]), Radian2Degree(sensorAttitude[2]),
            Radian2Degree(gyroValues[0]), Radian2Degree(gyroValues[1]), Radian2Degree(gyroValues[2]));

    USBComSendString(stateString); // Send string over USB
}


/**
 * @}
 */

/**
 * @}
 */
/*****END OF FILE****/<|MERGE_RESOLUTION|>--- conflicted
+++ resolved
@@ -85,10 +85,6 @@
 
 /* Private function prototypes -----------------------------------------------*/
 static void StateInit(KalmanFilterType * Estimator, float32_t q1, float32_t q2, float32_t q3, float32_t r1, float32_t r2);
-<<<<<<< HEAD
-=======
-
->>>>>>> b98d9230
 static void PredictAttitudeState(KalmanFilterType* pEstimator, AttitudeStateVectorType * pState,
         float32_t const inertia, float32_t const ctrl, float32_t const tSinceLastCorrection);
 static void CorrectAttitudeState(const float32_t sensorAngle, KalmanFilterType* pEstimator,
