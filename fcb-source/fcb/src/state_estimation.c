/****************************************************************************
 * @file    state_estimation.c
 * @brief   Module implements the Kalman state estimation algorithm
 *****************************************************************************/

// TODO NOTE: Alot of code below is from the old project. It may be used as reference for further development.
// Eventually, it should be (re)moved and/or replaced or reimplemented.
/* Includes ------------------------------------------------------------------*/
#include "state_estimation.h"

#include "stm32f3xx.h"

#include "string.h"
#include "math.h"

#include "FreeRTOS.h"
#include "task.h"
#include "semphr.h"

#include "dragonfly_fcb.pb.h"
#include "pb_encode.h"

#include "fcb_sensors.h"
#include "fcb_gyroscope.h"
#include "fcb_error.h"
#include "rotation_transformation.h"
#include "fcb_accelerometer_magnetometer.h"
#include "fcb_retval.h"
#include "usbd_cdc_if.h"

/* Private define ------------------------------------------------------------*/
enum {
    VAR_SAMPLE_MAX = 100
};
/* number of samples for variance - max 256 */
typedef struct FcbSensorVarianceCalc {
    float32_t samples[3][VAR_SAMPLE_MAX];
} FcbSensorVarianceCalcType;

static FcbSensorVarianceCalcType * pSampleData = NULL;

#define STATE_PRINT_SAMPLING_TASK_PRIO			1
#define STATE_PRINT_MINIMUM_SAMPLING_TIME		20	// updated every 2.5 ms
#define STATE_PRINT_MAX_STRING_SIZE				288

/* Private variables ---------------------------------------------------------*/
static AttitudeStateVectorType rollState = { 0.0, 0.0, 0.0 };
static AttitudeStateVectorType pitchState = { 0.0, 0.0, 0.0 };
static AttitudeStateVectorType yawState = { 0.0, 0.0, 0.0 };

static KalmanFilterType rollEstimator;
static KalmanFilterType pitchEstimator;
static KalmanFilterType yawEstimator;

/* Task handle for printing of sensor values task */
static volatile uint16_t statePrintSampleTime;
static volatile uint16_t statePrintSampleDuration;
xTaskHandle StatePrintSamplingTaskHandle = NULL;
static SerializationType statePrintSerializationType;

static float32_t sensorAttitudeRPY[3] = { 0.0f, 0.0f, 0.0f };

static portTickType magLastCorrectionTick = 0;
static portTickType accLastCorrectionTick = 0;

/* Private function prototypes -----------------------------------------------*/
static void StateInit(KalmanFilterType * pEstimator);
static uint8_t ProfileSensorMeasurements(FcbSensorIndexType sensorType, float32_t const * pXYZData);

static void PredictAttitudeState(KalmanFilterType* pEstimator, AttitudeStateVectorType * pState,
        float32_t const inertia, float32_t const ctrl, float32_t const tSinceLastCorrection);
static void CorrectAttitudeState(const float32_t sensorAngle, KalmanFilterType* pEstimator,
        AttitudeStateVectorType * pState);
static void CorrectAttitudeRateState(float32_t const deltaT, const float32_t sensorRate, KalmanFilterType* pEstimator,
        AttitudeStateVectorType * pState);
static void StatePrintSamplingTask(void const *argument);

/* Exported functions --------------------------------------------------------*/

/*
 * @brief  Initializes the Kalman state estimator
 * @param  None
 * @retval None
 */
void InitStatesXYZ(float32_t initAngles[3]) {
    StateInit(&rollEstimator);
    StateInit(&pitchEstimator);
    StateInit(&yawEstimator);

    rollState.angle = initAngles[0];
    rollState.angleRate = 0.0;
    rollState.angleRateBias = 0.0;
    rollState.angleRateUnbiased = rollState.angleRate - rollState.angleRateBias;

    pitchState.angle = initAngles[1];
    pitchState.angleRate = 0.0;
    pitchState.angleRateBias = 0.0;
    pitchState.angleRateUnbiased = pitchState.angleRate - pitchState.angleRateBias;

    yawState.angle = initAngles[2];
    yawState.angleRate = 0.0;
    yawState.angleRateBias = 0.0;
    yawState.angleRateUnbiased = yawState.angleRate - yawState.angleRateBias;
}

/*
 * @brief  Initializes state estimation time-event generation timer
 * @param  None
 * @retval None
 */
StateEstimationStatus InitStateEstimationTimeEvent(void) {
    StateEstimationStatus status = STATE_EST_OK;

    /*##-1- Configure the TIM peripheral #######################################*/

    /* Set STATE_ESTIMATION_UPDATE_TIM instance */
    StateEstimationTimHandle.Instance = STATE_ESTIMATION_UPDATE_TIM;

    /* Initialize STATE_ESTIMATION_UPDATE_TIM peripheral */
    StateEstimationTimHandle.Init.Period = STATE_ESTIMATION_TIME_UPDATE_PERIOD;
    StateEstimationTimHandle.Init.Prescaler = STATE_ESTIMATION_TIME_UPDATE_PRESCALER;
    StateEstimationTimHandle.Init.ClockDivision = TIM_CLOCKDIVISION_DIV1;
    StateEstimationTimHandle.Init.CounterMode = TIM_COUNTERMODE_UP;
    if (HAL_TIM_Base_Init(&StateEstimationTimHandle) != HAL_OK) {
        /* Initialization Error */
        status = STATE_EST_ERROR;
        ErrorHandler();
    }

    /*##-2- Start the TIM Base generation in interrupt mode ####################*/
    if (HAL_TIM_Base_Start_IT(&StateEstimationTimHandle) != HAL_OK) {
        /* Starting Error */
        status = STATE_EST_ERROR;
        ErrorHandler();
    }

    return status;
}

/*
 * @brief  State estimation time-update
 * @param  None
 * @retval None
 */
void UpdatePredictionState(void) {
	uint32_t currentTick = xTaskGetTickCount();
	float32_t timeSinceLastAccCorrection = ((float32_t)currentTick - accLastCorrectionTick) / configTICK_RATE_HZ;
	float32_t timeSinceLastMagCorrection = ((float32_t)currentTick - magLastCorrectionTick) / configTICK_RATE_HZ;

	/* Run prediction step for attitude estimators */
    PredictAttitudeState(&rollEstimator, &rollState, IXX, GetRollControlSignal(), timeSinceLastAccCorrection);
    PredictAttitudeState(&pitchEstimator, &pitchState, IYY, GetPitchControlSignal(), timeSinceLastAccCorrection);
    PredictAttitudeState(&yawEstimator, &yawState, IZZ, GetYawControlSignal(), timeSinceLastMagCorrection);
}

/* GetRoll
 * @brief  Gets the roll angle
 * @param  None
 * @retval Roll angle state
 */
float32_t GetRollAngle(void) {
    return rollState.angle;
}

/* GetPitch
 * @brief  Gets the pitch angle
 * @param  None
 * @retval Pitch angle state
 */
float32_t GetPitchAngle(void) {
    return pitchState.angle;
}

/* GetYaw
 * @brief  Gets the yaw angle
 * @param  None
 * @retval Yaw angle state
 */
float32_t GetYawAngle(void) {
    return yawState.angle;
}

/*
 * @brief  Gets the (unbiased) roll angular rate
 * @param  None
 * @retval Roll rate
 */
float32_t GetRollRate(void) {
    return rollState.angleRateUnbiased;
}

/* GetPitch
 * @brief  Gets the (unbiased) pitch angular rate
 * @param  None
 * @retval Pitch rate
 */
float32_t GetPitchRate(void) {
    return pitchState.angleRateUnbiased;
}

/* GetYaw
 * @brief  Gets the (unbiased) yaw angular rate
 * @param  None
 * @retval Yaw rate
 */
float32_t GetYawRate(void) {
    return yawState.angleRateUnbiased;
}


/* Private functions ---------------------------------------------------------*/

/*
 * @brief  Initializes the roll state Kalman estimator
 * @param  None
 * @retval None
 */
static void StateInit(KalmanFilterType * Estimator) {
    /* P matrix init is the Identity matrix*/
    Estimator->p11 = 0.1;
    Estimator->p12 = 0.0;
    Estimator->p21 = 0.0;
    Estimator->p22 = 0.1;

    /* q1 = sqrt(var(rate))*STATE_ESTIMATION_SAMPLE_PERIOD^2
     * q2 = sqrt(var(rateBias))
     * r1 = sqrt(var(angle)) */
    // TODO Needs to be set individually for each Kalman filter based on sensor and axis noise variance values
    Estimator->q1 = Q1_CAL; //GYRO_AXIS_VARIANCE_ROUGH;
    Estimator->q2 = Q2_CAL;
    Estimator->q3 = Q3_CAL;
    Estimator->r1 = R1_CAL; /* accelerometer based angle variance */
    Estimator->r2 = R2_CAL;

    Estimator->h = 1.0/((float32_t)(SystemCoreClock/(STATE_ESTIMATION_TIME_UPDATE_PERIOD+1)/STATE_ESTIMATION_TIME_UPDATE_PRESCALER));
}

/*
 * @brief  State estimation sensor value update
 * @param  sensorType : Type of sensor (accelerometer, gyroscope, magnetometer)
 * @param  deltaT : Time difference between sensor values
 * @param  pXYZ : Pointer to sensor values array
 * @retval None
 */
void UpdateCorrectionState(FcbSensorIndexType sensorType, float32_t deltaT, float32_t const * pXYZ) {
    static uint8_t varianceCalcDone = 0;
    /* keep these around because yaw calculations need data already calculated
     * when accelerometer data was available
     */

    if (0 == varianceCalcDone) {
        varianceCalcDone = ProfileSensorMeasurements(sensorType, pXYZ);
        return;
    }

    switch (sensorType) { /* interpret values according to sensor type */
    case GYRO_IDX: {
        /* run correction step */
        float32_t const * pSensorAngleRate = pXYZ;
        CorrectAttitudeRateState(deltaT, pSensorAngleRate[ROLL_IDX], &rollEstimator, &rollState);
        CorrectAttitudeRateState(deltaT, pSensorAngleRate[PITCH_IDX], &pitchEstimator, &pitchState);
        CorrectAttitudeRateState(deltaT, pSensorAngleRate[YAW_IDX], &yawEstimator, &yawState);
    }
        break;
    case ACC_IDX: {
        /* run correction step */
        float32_t const * pAccMeterXYZ = pXYZ; /* interpret values as accelerations */
        GetAttitudeFromAccelerometer(sensorAttitudeRPY, pAccMeterXYZ);
        CorrectAttitudeState(sensorAttitudeRPY[ROLL_IDX], &rollEstimator, &rollState);
        CorrectAttitudeState(sensorAttitudeRPY[PITCH_IDX], &pitchEstimator, &pitchState);

        accLastCorrectionTick = xTaskGetTickCount();
    }
        break;
    case MAG_IDX: {
        /* run correction step */
        float32_t const * pMagMeter = pXYZ;
        sensorAttitudeRPY[YAW_IDX] = GetMagYawAngle((float32_t*) pMagMeter, GetRollAngle(), GetPitchAngle());
        CorrectAttitudeState(sensorAttitudeRPY[YAW_IDX], &yawEstimator, &yawState);

        magLastCorrectionTick = xTaskGetTickCount();
    }
        break;
    default:
        ErrorHandler();
    }
}

/*
 * @brief	Performs the prediction step of the Kalman filtering.
 * @param 	pEstimator: Pointer to KalmanFilterType struct (roll pitch or yaw estimator)
 * @param 	pState: Pointer to struct member of AngleStateVectorType (roll, pitch or yaw)
 * @param   inertia: Rotational inertia around axis
 * @param   ctrl: Physical control action ([Nm] for attitude)
 * @retval 	None
 */
static void PredictAttitudeState(KalmanFilterType* pEstimator,
                                 AttitudeStateVectorType * pState,
                                 float32_t const inertia,
                                 float32_t const ctrl,
                                 float32_t const tSinceLastCorrection) {
    float32_t p11_tmp = pEstimator->p11;
    float32_t p12_tmp = pEstimator->p12;
    float32_t p13_tmp = pEstimator->p13;
    float32_t p21_tmp = pEstimator->p21;
    float32_t p22_tmp = pEstimator->p22;
    float32_t p23_tmp = pEstimator->p23;
    float32_t p31_tmp = pEstimator->p31;
    float32_t p32_tmp = pEstimator->p32;
    float32_t p33_tmp = pEstimator->p33;
    float32_t h = pEstimator->h;
    float32_t deltaT = MIN(pEstimator->h, tSinceLastCorrection);

    /* Prediction */
    /* Step 1: Calculate a priori state estimation*/
    pState->angle += deltaT * (pState->angleRate - pState->angleRateBias) + h * h / (2 * inertia) * ctrl;
    pState->angleRate += h / inertia * ctrl;
<<<<<<< HEAD
=======
    pState->angleRateUnbiased = pState->angleRate - pState->angleRateBias; // Update the unbiased rate state
>>>>>>> 35cc2a20
    /* pState->angleRateBias not estimated, see equations in section "State Estimation Theory" */
    pState->angleRateUnbiased = pState->angleRate - pState->angleRateBias; // Update the unbiased rate state
    toMaxRadian(&pState->angle);

    /* Step 2: Calculate a priori error covariance matrix P*/
    pEstimator->p11 = p11_tmp + h*(p12_tmp-p13_tmp+p21_tmp-p31_tmp) + h*h*(p22_tmp-p23_tmp-p32_tmp+p33_tmp) + pEstimator->q1;
    pEstimator->p12 = p12_tmp + h*(p22_tmp-p32_tmp);
    pEstimator->p13 = p13_tmp + h*(p23_tmp-p33_tmp);

    pEstimator->p21 = p21_tmp + h*(p22_tmp-p23_tmp);
    pEstimator->p22 = p22_tmp + pEstimator->q2;
    pEstimator->p23 = p23_tmp;

    pEstimator->p31 = p31_tmp + h*(p32_tmp-p33_tmp);
    pEstimator->p32 = p32_tmp;
    pEstimator->p33 = p33_tmp + pEstimator->q3;
}

/*
 * @brief	Performs the correction part of the Kalman filtering.
 * @param 	newAngle: Pointer to measured angle using accelerometer or magnetometer (roll, pitch or yaw)
 * @param 	pEstimator: Pointer to KalmanFilterType struct (roll pitch or yaw estimator)
 * @param 	stateAngle: Pointer to struct member of StateVectorType (roll, pitch or yaw)
 * @param 	stateRateBias: Pointer to struct member of StateVectorType (rollRateBias, pitchRateBias or yawRateBias)
 * @retval 	None
 */
static void CorrectAttitudeState(const float32_t sensorAngle, KalmanFilterType* pEstimator, AttitudeStateVectorType * pState) {
    float32_t y1, s11, s12, s21, s22, InvDetS;
    float32_t p11_tmp, p12_tmp, p13_tmp, p21_tmp, p22_tmp, p23_tmp, p31_tmp, p32_tmp, p33_tmp;

    p11_tmp = pEstimator->p11; p12_tmp = pEstimator->p12; p13_tmp = pEstimator->p13;
    p21_tmp = pEstimator->p21; p22_tmp = pEstimator->p22; p23_tmp = pEstimator->p23;
    p31_tmp = pEstimator->p31; p32_tmp = pEstimator->p32; p33_tmp = pEstimator->p33;

    /* Correction */
    /* Step3: Calculate y, difference between a-priori state and measurement z */
    y1 = sensorAngle - pState->angle;
    toMaxRadian(&y1);

    /* Step 4: Calculate innovation covariance matrix S */
    s11 = p11_tmp + pEstimator->r1;
    s12 = p12_tmp;
    s21 = p21_tmp;
    s22 = p22_tmp + pEstimator->r2;

    /* Step 5: Calculate Kalman gain */
    InvDetS = 1/(s11*s22 - s12*s21);
    pEstimator->k11 = InvDetS * (p11_tmp*s22 - p12_tmp*s21);
    pEstimator->k21 = InvDetS * (p21_tmp*s22 - p22_tmp*s21);
    pEstimator->k31 = InvDetS * (p31_tmp*s22 - p32_tmp*s21);

    /* Step 6: Update a posteriori state estimation */
    pState->angle += pEstimator->k11*y1;
    pState->angleRate += pEstimator->k21*y1;
    pState->angleRateBias += pEstimator->k31*y1;
    toMaxRadian(&pState->angle);

    /* Step 7: Update a posteriori error covariance matrix P
     * NOTE: This is only half of the P matrix update, i.e. the parts that are related to the attitude measurement */

    pEstimator->p11 = p11_tmp - p11_tmp*pEstimator->k11;
    pEstimator->p12 = p12_tmp - p12_tmp*pEstimator->k11;
    pEstimator->p13 = p13_tmp - p13_tmp*pEstimator->k11;

    pEstimator->p21 = p21_tmp - p11_tmp*pEstimator->k21;
    pEstimator->p22 = p22_tmp - p12_tmp*pEstimator->k21;
    pEstimator->p23 = p23_tmp - p13_tmp*pEstimator->k21;

    pEstimator->p31 = p31_tmp - p11_tmp*pEstimator->k31;
    pEstimator->p32 = p32_tmp - p12_tmp*pEstimator->k31;
    pEstimator->p33 = p33_tmp - p13_tmp*pEstimator->k31;
}

/*
 * @brief   Performs the correction part of the Kalman filtering.
 * @param   newAngle: Pointer to measured angle using accelerometer or magnetometer (roll, pitch or yaw)
 * @param   pEstimator: Pointer to KalmanFilterType struct (roll pitch or yaw estimator)
 * @param   stateAngle: Pointer to struct member of StateVectorType (roll, pitch or yaw)
 * @param   stateRateBias: Pointer to struct member of StateVectorType (rollRateBias, pitchRateBias or yawRateBias)
 * @retval  None
 */
static void CorrectAttitudeRateState(float32_t const deltaT, const float32_t sensorRate, KalmanFilterType* pEstimator,
        AttitudeStateVectorType * pState) {
    float32_t y2, s11, s12, s21, s22, InvDetS;
    float32_t p11_tmp, p12_tmp, p13_tmp, p21_tmp, p22_tmp, p23_tmp, p31_tmp, p32_tmp, p33_tmp;

    p11_tmp = pEstimator->p11; p12_tmp = pEstimator->p12; p13_tmp = pEstimator->p13;
    p21_tmp = pEstimator->p21; p22_tmp = pEstimator->p22; p23_tmp = pEstimator->p23;
    p31_tmp = pEstimator->p31; p32_tmp = pEstimator->p32; p33_tmp = pEstimator->p33;

    /* Correction */
    /* Step3: Calculate y, difference between a-priori state and measurement z */
    y2 = sensorRate - pState->angleRate;

    /* Step 4: Calculate innovation covariance matrix S */
    s11 = p11_tmp + pEstimator->r1;
    s12 = p12_tmp;
    s21 = p21_tmp;
    s22 = p22_tmp + pEstimator->r2;

    /* Step 5: Calculate Kalman gains */
    InvDetS = 1/(s11*s22 - s12*s21);
    pEstimator->k12 = InvDetS * (p12_tmp*s11 - p11_tmp*s12);
    pEstimator->k22 = InvDetS * (p22_tmp*s11 - p21_tmp*s12);
    pEstimator->k32 = InvDetS * (p32_tmp*s11 + p31_tmp*s12);

    /* Step 6: Update a posteriori state estimation */
    pState->angle = pState->angle + pEstimator->k12 * y2;
    pState->angleRate = pState->angleRate + pEstimator->k22 * y2;
    pState->angleRateBias = pState->angleRateBias + pEstimator->k32 * y2;
    pState->angleRateUnbiased = pState->angleRate - pState->angleRateBias; // Update the unbiased rate state

    /* Step 7: Update a posteriori error covariance matrix P
     * NOTE: This is only half of the P matrix update, i.e. the parts that are related to the attitude rate measurement */
    pEstimator->p11 = p11_tmp - p21_tmp*pEstimator->k12;
    pEstimator->p12 = p12_tmp - p22_tmp*pEstimator->k12;
    pEstimator->p13 = p13_tmp - p23_tmp*pEstimator->k12;

    pEstimator->p21 = p21_tmp - p21_tmp*pEstimator->k22;
    pEstimator->p22 = p22_tmp - p22_tmp*pEstimator->k22;
    pEstimator->p23 = p23_tmp - p23_tmp*pEstimator->k22;

    pEstimator->p31 = p31_tmp - p21_tmp*pEstimator->k32;
    pEstimator->p32 = p32_tmp - p22_tmp*pEstimator->k32;
    pEstimator->p33 = p33_tmp - p23_tmp*pEstimator->k32;
}

/**
 * gathers VAR_SAMPLE_MAX and calculates variance to be used in
 * estimation equations.
 */
static uint8_t ProfileSensorMeasurements(FcbSensorIndexType sensorType, float32_t const * pXYZData) {
    enum {
        PROC, /* process samples, measurement samples, in this case gyroscope */
        MEAS /* measurement samples, angles from accelero & magnetometer */
    };

    static uint8_t sCount[FCB_SENSOR_NBR] = { 0 };

    uint8_t done = 0;

    if (NULL == pSampleData) {
        /*
         * one set of measurements in rpy for
         */
        if (NULL == (pSampleData = malloc(2 * sizeof(FcbSensorVarianceCalcType)))) {
            ErrorHandler();
        }
    }

    switch (sensorType) {
    case GYRO_IDX: {
        pSampleData[PROC].samples[ROLL_IDX][sCount[GYRO_IDX]] = pXYZData[X_IDX];
        pSampleData[PROC].samples[PITCH_IDX][sCount[GYRO_IDX]] = pXYZData[Y_IDX];
        pSampleData[PROC].samples[YAW_IDX][sCount[GYRO_IDX]] = pXYZData[Z_IDX];
    }
        break;
    case ACC_IDX:
        GetAttitudeFromAccelerometer(sensorAttitudeRPY, pXYZData);
        /* sample pitch measurement */
        pSampleData[MEAS].samples[ROLL_IDX][sCount[ACC_IDX]] = sensorAttitudeRPY[ROLL_IDX];
        /* sample roll measurement */
        pSampleData[MEAS].samples[PITCH_IDX][sCount[ACC_IDX]] = sensorAttitudeRPY[PITCH_IDX];
        break;
    case MAG_IDX:
        sensorAttitudeRPY[YAW_IDX] = GetMagYawAngle((float32_t*) pXYZData, sensorAttitudeRPY[ROLL_IDX],
                sensorAttitudeRPY[PITCH_IDX]);
        pSampleData[MEAS].samples[YAW_IDX][sCount[MAG_IDX]] = sensorAttitudeRPY[YAW_IDX];
        break;
    default:
        ErrorHandler();
    }

    sCount[sensorType] += 1;

    if (VAR_SAMPLE_MAX == sCount[sensorType]) {
        float32_t variance = 0.0f;
        float32_t mean = 0.0f;
        switch (sensorType) {
        case GYRO_IDX: {
            arm_mean_f32(pSampleData[PROC].samples[ROLL_IDX], VAR_SAMPLE_MAX, &mean);
            arm_var_f32(pSampleData[PROC].samples[ROLL_IDX], VAR_SAMPLE_MAX, &variance);
            rollState.angleRateBias = mean;
            rollEstimator.q1 = variance;
            rollEstimator.p22 = variance;

            arm_mean_f32(pSampleData[PROC].samples[PITCH_IDX], VAR_SAMPLE_MAX, &mean);
            arm_var_f32(pSampleData[PROC].samples[PITCH_IDX], VAR_SAMPLE_MAX, &variance);
            pitchState.angleRateBias = mean;
            pitchEstimator.q1 = variance;
            pitchEstimator.p22 = variance;

            arm_mean_f32(pSampleData[PROC].samples[YAW_IDX], VAR_SAMPLE_MAX, &mean);
            arm_var_f32(pSampleData[PROC].samples[YAW_IDX], VAR_SAMPLE_MAX, &variance);
            yawState.angleRateBias = mean;
            yawEstimator.q1 = variance;
            yawEstimator.p22 = variance;
        }
            break;
        case ACC_IDX:
            arm_var_f32(pSampleData[MEAS].samples[ROLL_IDX], VAR_SAMPLE_MAX, &variance);
            rollEstimator.r1 = variance;
            rollEstimator.p11 = variance;
            arm_var_f32(pSampleData[MEAS].samples[PITCH_IDX], VAR_SAMPLE_MAX, &variance);
            pitchEstimator.r1 = variance;
            pitchEstimator.p11 = variance;
            break;
        case MAG_IDX:
            arm_var_f32(pSampleData[MEAS].samples[YAW_IDX], VAR_SAMPLE_MAX, &variance);
            yawEstimator.r1 = variance;
            yawEstimator.p11 = variance;
            break;
        default:
            ErrorHandler();
        }
    }

    if ((VAR_SAMPLE_MAX <= sCount[GYRO_IDX]) && (VAR_SAMPLE_MAX <= sCount[ACC_IDX])
            && (VAR_SAMPLE_MAX <= sCount[MAG_IDX])) {
        done = 1;
        free(pSampleData);
        pSampleData = NULL;
    }

    return done;
}


///////////////////////////////////////////////////////////////////////////////
//                 Debug printing functions
///////////////////////////////////////////////////////////////////////////////

/**
 * @brief  Task code handles state (angle, rate, ratebias) print sampling
 * @param  argument : Unused parameter
 * @retval None
 */
static void StatePrintSamplingTask(void const *argument) {
    (void) argument;

    portTickType xLastWakeTime;
    portTickType xSampleStartTime;

    /* Initialize the xLastWakeTime variable with the current time */
    xLastWakeTime = xTaskGetTickCount();
    xSampleStartTime = xLastWakeTime;

    for (;;) {
        vTaskDelayUntil(&xLastWakeTime, statePrintSampleTime);

        PrintStateValues(statePrintSerializationType);

        /* If sampling duration exceeded, delete task to stop sampling */
        if (xTaskGetTickCount() >= xSampleStartTime + statePrintSampleDuration * configTICK_RATE_HZ)
            StopStateSamplingTask();
    }
}

/*
 * @brief  Creates a task to print states over USB.
 * @param  sampleTime : Sets how often a sample should be printed.
 * @param  sampleDuration : Sets for how long sampling should be performed.
 * @retval MOTORCTRL_OK if thread started, else MOTORCTRL_ERROR.
 */
FcbRetValType StartStateSamplingTask(const uint16_t sampleTime, const uint32_t sampleDuration) {

    // TODO do not start a new task if one is already running, just update sampleTime/sampleDuration

    if (sampleTime < STATE_PRINT_MINIMUM_SAMPLING_TIME) {
        statePrintSampleTime = STATE_PRINT_MINIMUM_SAMPLING_TIME;
    } else {
        statePrintSampleTime = sampleTime;
    }

    statePrintSampleDuration = sampleDuration;

    /* State value print sampling handler thread creation
     * Task function pointer: StatePrintSamplingTask
     * Task name: STATE_PRINT_SAMPL
     * Stack depth: 2*configMINIMAL_STACK_SIZE
     * Parameter: NULL
     * Priority: STATE_PRINT_SAMPLING_TASK_PRIO (0 to configMAX_PRIORITIES-1 possible)
     * Handle: StatePrintSamplingTaskHandle
     **/
    if (pdPASS
            != xTaskCreate((pdTASK_CODE )StatePrintSamplingTask, (signed portCHAR*)"STATE_PRINT_SAMPL",
                    3*configMINIMAL_STACK_SIZE, NULL, STATE_PRINT_SAMPLING_TASK_PRIO, &StatePrintSamplingTaskHandle)) {
        ErrorHandler();
        return FCB_ERR;
    }
    return FCB_OK;
}

/*
 * @brief  Stops motor control print sampling by deleting the task.
 * @param  None.
 * @retval MOTORCTRL_OK if task deleted, MOTORCTRL_ERROR if not.
 */
FcbRetValType StopStateSamplingTask(void) {
    if (StatePrintSamplingTaskHandle != NULL) {
        vTaskDelete(StatePrintSamplingTaskHandle);
        StatePrintSamplingTaskHandle = NULL;
        return FCB_OK;
    }
    return FCB_ERR;
}

/*
 * @brief  Sets the serialization type of printed motor signal values
 * @param  serializationType : Data serialization type enum
 * @retval None.
 */
void SetStatePrintSamplingSerialization(const SerializationType serializationType) {
    statePrintSerializationType = serializationType;
}

/*
 * @brief Prints the state values
 * @param serializationType: Data serialization type enum
 * @retval None
 */
void PrintStateValues(const SerializationType serializationType) {
    static char stateString[STATE_PRINT_MAX_STRING_SIZE];
    int usedLen = 0;

    if ((serializationType == NO_SERIALIZATION) || (serializationType == CALIBRATION_SERIALIZATION)) {
        float32_t sensorAttitude[3], accValues[3], magValues[3], gyroValues[3];

        // TODO Delete sensor attitude printouts later
        /* Get magnetometer values */
        GetMagVector(&magValues[0], &magValues[1], &magValues[2]);

        /* Get accelerometer values */
        GetAcceleration(&accValues[0], &accValues[1], &accValues[2]);

        /* Calculate roll, pitch, yaw based on accelerometer and magnetometer values */
        GetAttitudeFromAccelerometer(sensorAttitude, accValues);
        sensorAttitude[2] = GetMagYawAngle(magValues, sensorAttitude[0], sensorAttitude[1]);

        /* Get gyro values [rad/s] */
        GetGyroAngleDot(&gyroValues[0], &gyroValues[1], &gyroValues[2]);

        if (serializationType == NO_SERIALIZATION) {
            snprintf((char*) stateString, STATE_PRINT_MAX_STRING_SIZE,
                    "States [deg]:\nroll: %1.3f\npitch: %1.3f\nyaw: %1.3f\nrollRate: %1.3f\npitchRate: %1.3f\nyawRate: %1.3f\nrollRateBias: %1.3f\npitchRateBias: %1.3f\nyawRateBias: %1.3f\naccRoll:%1.3f, accPitch:%1.3f, magYaw:%1.3f\ngyroRoll:%1.3f, gyroPitch:%1.3f, gyroYaw:%1.3f\n\r\n",
                    Radian2Degree(rollState.angle), Radian2Degree(pitchState.angle), Radian2Degree(yawState.angle),
                    Radian2Degree(rollState.angleRate), Radian2Degree(pitchState.angleRate), Radian2Degree(yawState.angleRate),
                    Radian2Degree(rollState.angleRateBias), Radian2Degree(pitchState.angleRateBias), Radian2Degree(yawState.angleRateBias),
                    Radian2Degree(sensorAttitude[0]), Radian2Degree(sensorAttitude[1]), Radian2Degree(sensorAttitude[2]),
                    Radian2Degree(gyroValues[0]), Radian2Degree(gyroValues[1]), Radian2Degree(gyroValues[2]));
        } else /* CALIBRATION_SERIALIZATION */{
            usedLen =
                    snprintf((char*) stateString, STATE_PRINT_MAX_STRING_SIZE,
                            "States:\nAngle-RPY[deg]: %1.3f, %1.3f, %1.3f\nBias-RPY: %1.3f, %1.3f, %1.3f\nAcc-RPY: %1.3f, %1.3f, %1.3f\n\r\n",
                            Radian2Degree(rollState.angle), Radian2Degree(pitchState.angle),
                            Radian2Degree(yawState.angle), Radian2Degree(rollState.angleRateBias), Radian2Degree(pitchState.angleRateBias),
                            Radian2Degree(yawState.angleRateBias), sensorAttitude[0], sensorAttitude[1], sensorAttitude[2]);

            if (usedLen < STATE_PRINT_MAX_STRING_SIZE) {
                usedLen = snprintf((char*) stateString + usedLen, STATE_PRINT_MAX_STRING_SIZE - usedLen,
                        "KF: P11-RPY: %e, %e, %e\n"
                                "KF: K1-RPY: %e, %e, %e\n\r\n", rollEstimator.p11, pitchEstimator.p11, yawEstimator.p11,
                        rollEstimator.k11, pitchEstimator.k11, yawEstimator.k11);
            }
        }

        USBComSendString(stateString);
    } else if (serializationType == PROTOBUFFER_SERIALIZATION) {
        bool protoStatus;
        uint8_t serializedStateData[FlightStatesProto_size];
        FlightStatesProto stateValuesProto;
        uint32_t strLen;

        /* Add estimated attitude states to protobuffer type struct members */
        stateValuesProto.has_rollAngle = true;
        stateValuesProto.rollAngle = GetRollAngle();
        stateValuesProto.has_pitchAngle = true;
        stateValuesProto.pitchAngle = GetPitchAngle();
        stateValuesProto.has_yawAngle = true;
        stateValuesProto.yawAngle = GetYawAngle();

        stateValuesProto.has_rollRate = true;
        stateValuesProto.rollRate = GetRollRate();
        stateValuesProto.has_pitchRate = true;
        stateValuesProto.pitchRate = GetPitchRate();
        stateValuesProto.has_yawRate = true;
        stateValuesProto.yawRate = GetYawRate();

        // TODO add position estimates when available
        stateValuesProto.has_posX = false;
        stateValuesProto.posX = 0.0;
        stateValuesProto.has_posY = false;
        stateValuesProto.posY = 0.0;
        stateValuesProto.has_posZ = false;
        stateValuesProto.posZ = 0.0;

        // TODO add velocity estimates when available
        stateValuesProto.has_velX = false;
        stateValuesProto.velX = 0.0;
        stateValuesProto.has_velY = false;
        stateValuesProto.velY = 0.0;
        stateValuesProto.has_velZ = false;
        stateValuesProto.velZ = 0.0;

        /* Create a stream that will write to our buffer and encode the data with protocol buffer */
        pb_ostream_t protoStream = pb_ostream_from_buffer(serializedStateData, FlightStatesProto_size);
        protoStatus = pb_encode(&protoStream, FlightStatesProto_fields, &stateValuesProto);

        /* Insert header to the sample string, then copy the data after that */
        snprintf(stateString, STATE_PRINT_MAX_STRING_SIZE, "%c %c ", FLIGHT_STATE_MSG_ENUM, protoStream.bytes_written);
        strLen = strlen(stateString);
        if (strLen + protoStream.bytes_written + strlen("\r\n") < STATE_PRINT_MAX_STRING_SIZE) {
            memcpy(&stateString[strLen], serializedStateData, protoStream.bytes_written);
            memcpy(&stateString[strLen + protoStream.bytes_written], "\r\n", strlen("\r\n"));
        }

        if (protoStatus)
            USBComSendData((uint8_t*) stateString, strLen + protoStream.bytes_written + strlen("\r\n"));
        else
            ErrorHandler();
    }
}


/**
 * @}
 */

/**
 * @}
 */
/*****END OF FILE****/<|MERGE_RESOLUTION|>--- conflicted
+++ resolved
@@ -315,10 +315,7 @@
     /* Step 1: Calculate a priori state estimation*/
     pState->angle += deltaT * (pState->angleRate - pState->angleRateBias) + h * h / (2 * inertia) * ctrl;
     pState->angleRate += h / inertia * ctrl;
-<<<<<<< HEAD
-=======
-    pState->angleRateUnbiased = pState->angleRate - pState->angleRateBias; // Update the unbiased rate state
->>>>>>> 35cc2a20
+
     /* pState->angleRateBias not estimated, see equations in section "State Estimation Theory" */
     pState->angleRateUnbiased = pState->angleRate - pState->angleRateBias; // Update the unbiased rate state
     toMaxRadian(&pState->angle);
