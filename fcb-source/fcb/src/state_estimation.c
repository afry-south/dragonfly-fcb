/****************************************************************************
 * @file    state_estimation.c
 * @brief   Module implements the Kalman state estimation algorithm
 *****************************************************************************/

// TODO NOTE: Alot of code below is from the old project. It may be used as reference for further development.
// Eventually, it should be (re)moved and/or replaced or reimplemented.
/* Includes ------------------------------------------------------------------*/
#include "state_estimation.h"

#include "stm32f3xx.h"

#include "string.h"
#include "math.h"

#include "FreeRTOS.h"
#include "task.h"
#include "semphr.h"

#include "dragonfly_fcb.pb.h"
#include "pb_encode.h"

#include "fcb_sensors.h"
#include "fcb_gyroscope.h"
#include "fcb_error.h"
#include "rotation_transformation.h"
#include "fcb_accelerometer_magnetometer.h"
#include "fcb_retval.h"
#include "usbd_cdc_if.h"

/* Private define ------------------------------------------------------------*/
enum {
    VAR_SAMPLE_MAX = 100
};
/* number of samples for variance - max 256 */
typedef struct FcbSensorVarianceCalc {
    float32_t samples[3][VAR_SAMPLE_MAX];
} FcbSensorVarianceCalcType;

static FcbSensorVarianceCalcType * pSampleData = NULL;

#define STATE_PRINT_SAMPLING_TASK_PRIO			1
#define STATE_PRINT_MINIMUM_SAMPLING_TIME		20	// updated every 2.5 ms
#define STATE_PRINT_MAX_STRING_SIZE				288

/* Private variables ---------------------------------------------------------*/
static AttitudeStateVectorType rollState = { 0.0, 0.0, 0.0 };
static AttitudeStateVectorType pitchState = { 0.0, 0.0, 0.0 };
static AttitudeStateVectorType yawState = { 0.0, 0.0, 0.0 };

static KalmanFilterType rollEstimator;
static KalmanFilterType pitchEstimator;
static KalmanFilterType yawEstimator;

/* Task handle for printing of sensor values task */
static volatile uint16_t statePrintSampleTime;
static volatile uint16_t statePrintSampleDuration;
xTaskHandle StatePrintSamplingTaskHandle = NULL;
static SerializationType statePrintSerializationType;

static float32_t sensorAttitudeRPY[3] = { 0.0f, 0.0f, 0.0f };

/* Private function prototypes -----------------------------------------------*/
static void StateInit(KalmanFilterType * pEstimator);
static uint8_t ProfileSensorMeasurements(FcbSensorIndexType sensorType, float32_t const * pXYZData);

static void PredictAttitudeState(KalmanFilterType* pEstimator, AttitudeStateVectorType * pState,
        float32_t const inertia, float32_t const ctrl);
static void CorrectAttitudeState(const float32_t sensorAngle, KalmanFilterType* pEstimator,
        AttitudeStateVectorType * pState);
static void CorrectAttitudeRateState(float32_t const deltaT, const float32_t sensorRate, KalmanFilterType* pEstimator,
        AttitudeStateVectorType * pState);
static void StatePrintSamplingTask(void const *argument);

/* Exported functions --------------------------------------------------------*/

/*
 * @brief  Initializes the Kalman state estimator
 * @param  None
 * @retval None
 */
void InitStatesXYZ(void) {
    StateInit(&rollEstimator);
    StateInit(&pitchEstimator);
    StateInit(&yawEstimator);

    rollState.angle = 0.0; // TODO init to first accelerometer angle or mean of a few samples
    rollState.angleRate = 0.0;
    rollState.angleRateBias = 0.0;
    rollState.angleRateUnbiased = rollState.angleRate - rollState.angleRateBias;

    pitchState.angle = 0.0; // TODO init to first accelerometer angle or mean of a few samples
    pitchState.angleRate = 0.0;
    pitchState.angleRateBias = 0.0;
    pitchState.angleRateUnbiased = pitchState.angleRate - pitchState.angleRateBias;

    yawState.angle = 0.0; /* TODO should really be initialised with current heading (mean of a few samples), which is why bias is overestimated initially */
    yawState.angleRate = 0.0;
    yawState.angleRateBias = 0.0;
    yawState.angleRateUnbiased = yawState.angleRate - yawState.angleRateBias;
}

/*
 * @brief  Initializes state estimation time-event generation timer
 * @param  None
 * @retval None
 */
StateEstimationStatus InitStateEstimationTimeEvent(void) {
    StateEstimationStatus status = STATE_EST_OK;

    /*##-1- Configure the TIM peripheral #######################################*/

    /* Set STATE_ESTIMATION_UPDATE_TIM instance */
    StateEstimationTimHandle.Instance = STATE_ESTIMATION_UPDATE_TIM;

    /* Initialize STATE_ESTIMATION_UPDATE_TIM peripheral */
    StateEstimationTimHandle.Init.Period = STATE_ESTIMATION_TIME_UPDATE_PERIOD;
    StateEstimationTimHandle.Init.Prescaler = STATE_ESTIMATION_TIME_UPDATE_PRESCALER;
    StateEstimationTimHandle.Init.ClockDivision = TIM_CLOCKDIVISION_DIV1;
    StateEstimationTimHandle.Init.CounterMode = TIM_COUNTERMODE_UP;
    if (HAL_TIM_Base_Init(&StateEstimationTimHandle) != HAL_OK) {
        /* Initialization Error */
        status = STATE_EST_ERROR;
        ErrorHandler();
    }

    /*##-2- Start the TIM Base generation in interrupt mode ####################*/
    if (HAL_TIM_Base_Start_IT(&StateEstimationTimHandle) != HAL_OK) {
        /* Starting Error */
        status = STATE_EST_ERROR;
        ErrorHandler();
    }

    return status;
}

/*
 * @brief  State estimation time-update
 * @param  None
 * @retval None
 */
void UpdatePredictionState(void) {
    /* Run prediction step for attitude estimators */
    PredictAttitudeState(&rollEstimator, &rollState, IXX, GetRollControlSignal());
    PredictAttitudeState(&pitchEstimator, &pitchState, IYY, GetPitchControlSignal());
    PredictAttitudeState( &yawEstimator, &yawState, IZZ, GetYawControlSignal());
}

/* GetRoll
 * @brief  Gets the roll angle
 * @param  None
 * @retval Roll angle state
 */
float32_t GetRollAngle(void) {
    return rollState.angle;
}

/* GetPitch
 * @brief  Gets the pitch angle
 * @param  None
 * @retval Pitch angle state
 */
float32_t GetPitchAngle(void) {
    return pitchState.angle;
}

/* GetYaw
 * @brief  Gets the yaw angle
 * @param  None
 * @retval Yaw angle state
 */
float32_t GetYawAngle(void) {
    return yawState.angle;
}

/*
 * @brief  Gets the (unbiased) roll angular rate
 * @param  None
 * @retval Roll rate
 */
float32_t GetRollRate(void) {
    return rollState.angleRateUnbiased;
}

/* GetPitch
 * @brief  Gets the (unbiased) pitch angular rate
 * @param  None
 * @retval Pitch rate
 */
float32_t GetPitchRate(void) {
    return pitchState.angleRateUnbiased;
}

/* GetYaw
 * @brief  Gets the (unbiased) yaw angular rate
 * @param  None
 * @retval Yaw rate
 */
float32_t GetYawRate(void) {
    return yawState.angleRateUnbiased;
}

<<<<<<< HEAD
=======
/*
 * @brief  Creates a task to print states over USB.
 * @param  sampleTime : Sets how often a sample should be printed.
 * @param  sampleDuration : Sets for how long sampling should be performed.
 * @retval MOTORCTRL_OK if thread started, else MOTORCTRL_ERROR.
 */
FcbRetValType StartStateSamplingTask(const uint16_t sampleTime, const uint32_t sampleDuration) {

    // TODO do not start a new task if one is already running, just update sampleTime/sampleDuration

    if (sampleTime < STATE_PRINT_MINIMUM_SAMPLING_TIME) {
        statePrintSampleTime = STATE_PRINT_MINIMUM_SAMPLING_TIME;
    } else {
        statePrintSampleTime = sampleTime;
    }

    statePrintSampleDuration = sampleDuration;

    /* State value print sampling handler thread creation
     * Task function pointer: StatePrintSamplingTask
     * Task name: STATE_PRINT_SAMPL
     * Stack depth: 2*configMINIMAL_STACK_SIZE
     * Parameter: NULL
     * Priority: STATE_PRINT_SAMPLING_TASK_PRIO (0 to configMAX_PRIORITIES-1 possible)
     * Handle: StatePrintSamplingTaskHandle
     **/
    if (pdPASS
            != xTaskCreate((pdTASK_CODE )StatePrintSamplingTask, (signed portCHAR*)"STATE_PRINT_SAMPL",
                    3*configMINIMAL_STACK_SIZE, NULL, STATE_PRINT_SAMPLING_TASK_PRIO, &StatePrintSamplingTaskHandle)) {
        ErrorHandler();
        return FCB_ERR;
    }
    return FCB_OK;
}

/*
 * @brief  Stops motor control print sampling by deleting the task.
 * @param  None.
 * @retval MOTORCTRL_OK if task deleted, MOTORCTRL_ERROR if not.
 */
FcbRetValType StopStateSamplingTask(void) {
    if (StatePrintSamplingTaskHandle != NULL) {
        vTaskDelete(StatePrintSamplingTaskHandle);
        StatePrintSamplingTaskHandle = NULL;
        return FCB_OK;
    }
    return FCB_ERR;
}

/*
 * @brief  Sets the serialization type of printed motor signal values
 * @param  serializationType : Data serialization type enum
 * @retval None.
 */
void SetStatePrintSamplingSerialization(const SerializationType serializationType) {
    statePrintSerializationType = serializationType;
}

/*
 * @brief Prints the state values
 * @param serializationType: Data serialization type enum
 * @retval None
 */
void PrintStateValues(const SerializationType serializationType) {
    static char stateString[STATE_PRINT_MAX_STRING_SIZE];
    int usedLen = 0;

    if ((serializationType == NO_SERIALIZATION) || (serializationType == CALIBRATION_SERIALIZATION)) {
        float32_t sensorAttitude[3], accValues[3], magValues[3], gyroValues[3];

        // TODO Delete sensor attitude printouts later
        /* Get magnetometer values */
        GetMagVector(&magValues[0], &magValues[1], &magValues[2]);

        /* Get accelerometer values */
        GetAcceleration(&accValues[0], &accValues[1], &accValues[2]);

        /* Calculate roll, pitch, yaw based on accelerometer and magnetometer values */
        GetAttitudeFromAccelerometer(sensorAttitude, accValues);
        sensorAttitude[2] = GetMagYawAngle(magValues, sensorAttitude[0], sensorAttitude[1]);

        /* Get gyro values [rad/s] */
        GetGyroAngleDot(&gyroValues[0], &gyroValues[1], &gyroValues[2]);

        if (serializationType == NO_SERIALIZATION) {
            snprintf((char*) stateString, STATE_PRINT_MAX_STRING_SIZE,
                    "States [deg]:\nroll: %1.3f\npitch: %1.3f\nyaw: %1.3f\nrollRate: %1.3f\npitchRate: %1.3f\nyawRate: %1.3f\nrollRateBias: %1.3f\npitchRateBias: %1.3f\nyawRateBias: %1.3f\naccRoll:%1.3f, accPitch:%1.3f, magYaw:%1.3f\ngyroRoll:%1.3f, gyroPitch:%1.3f, gyroYaw:%1.3f\n\r\n",
                    Radian2Degree(rollState.angle), Radian2Degree(pitchState.angle), Radian2Degree(yawState.angle),
                    Radian2Degree(rollState.angleRate), Radian2Degree(pitchState.angleRate), Radian2Degree(yawState.angleRate),
                    Radian2Degree(rollState.angleRateBias), Radian2Degree(pitchState.angleRateBias), Radian2Degree(yawState.angleRateBias),
                    Radian2Degree(sensorAttitude[0]), Radian2Degree(sensorAttitude[1]), Radian2Degree(sensorAttitude[2]),
                    Radian2Degree(gyroValues[0]), Radian2Degree(gyroValues[1]), Radian2Degree(gyroValues[2]));
        } else /* CALIBRATION_SERIALIZATION */{
            usedLen =
                    snprintf((char*) stateString, STATE_PRINT_MAX_STRING_SIZE,
                            "States:\nAngle-RPY[deg]: %1.3f, %1.3f, %1.3f\nBias-RPY: %1.3f, %1.3f, %1.3f\nAcc-RPY: %1.3f, %1.3f, %1.3f\n\r\n",
                            Radian2Degree(rollState.angle), Radian2Degree(pitchState.angle),
                            Radian2Degree(yawState.angle), Radian2Degree(rollState.angleRateBias), Radian2Degree(pitchState.angleRateBias),
                            Radian2Degree(yawState.angleRateBias), sensorAttitude[0], sensorAttitude[1], sensorAttitude[2]);

            if (usedLen < STATE_PRINT_MAX_STRING_SIZE) {
                usedLen = snprintf((char*) stateString + usedLen, STATE_PRINT_MAX_STRING_SIZE - usedLen,
                        "KF: P11-RPY: %e, %e, %e\n"
                                "KF: K1-RPY: %e, %e, %e\n\r\n", rollEstimator.p11, pitchEstimator.p11, yawEstimator.p11,
                        rollEstimator.k11, pitchEstimator.k11, yawEstimator.k11);
            }
        }

        USBComSendString(stateString);
    } else if (serializationType == PROTOBUFFER_SERIALIZATION) {
        bool protoStatus;
        uint8_t serializedStateData[FlightStatesProto_size];
        FlightStatesProto stateValuesProto;
        uint32_t strLen;

        /* Add estimated attitude states to protobuffer type struct members */
        stateValuesProto.has_rollAngle = true;
        stateValuesProto.rollAngle = GetRollAngle();
        stateValuesProto.has_pitchAngle = true;
        stateValuesProto.pitchAngle = GetPitchAngle();
        stateValuesProto.has_yawAngle = true;
        stateValuesProto.yawAngle = GetYawAngle();

        stateValuesProto.has_rollRate = true;
        stateValuesProto.rollRate = GetRollRate();
        stateValuesProto.has_pitchRate = true;
        stateValuesProto.pitchRate = GetPitchRate();
        stateValuesProto.has_yawRate = true;
        stateValuesProto.yawRate = GetYawRate();

        // TODO add position estimates when available
        stateValuesProto.has_posX = false;
        stateValuesProto.posX = 0.0;
        stateValuesProto.has_posY = false;
        stateValuesProto.posY = 0.0;
        stateValuesProto.has_posZ = false;
        stateValuesProto.posZ = 0.0;

        // TODO add velocity estimates when available
        stateValuesProto.has_velX = false;
        stateValuesProto.velX = 0.0;
        stateValuesProto.has_velY = false;
        stateValuesProto.velY = 0.0;
        stateValuesProto.has_velZ = false;
        stateValuesProto.velZ = 0.0;

        /* Create a stream that will write to our buffer and encode the data with protocol buffer */
        pb_ostream_t protoStream = pb_ostream_from_buffer(serializedStateData, FlightStatesProto_size);
        protoStatus = pb_encode(&protoStream, FlightStatesProto_fields, &stateValuesProto);

        /* Insert header to the sample string, then copy the data after that */
        snprintf(stateString, STATE_PRINT_MAX_STRING_SIZE, "%c %c ", FLIGHT_STATE_MSG_ENUM, protoStream.bytes_written);
        strLen = strlen(stateString);
        if (strLen + protoStream.bytes_written + strlen("\r\n") < STATE_PRINT_MAX_STRING_SIZE) {
            memcpy(&stateString[strLen], serializedStateData, protoStream.bytes_written);
            memcpy(&stateString[strLen + protoStream.bytes_written], "\r\n", strlen("\r\n"));
        }

        if (protoStatus)
            USBComSendData((uint8_t*) stateString, strLen + protoStream.bytes_written + strlen("\r\n"));
        else
            ErrorHandler();
    }
}

>>>>>>> a27880dd
/* Private functions ---------------------------------------------------------*/

/*
 * @brief  Initializes the roll state Kalman estimator
 * @param  None
 * @retval None
 */
static void StateInit(KalmanFilterType * Estimator) {
    /* P matrix init is the Identity matrix*/
    Estimator->p11 = 0.1;
    Estimator->p12 = 0.0;
    Estimator->p21 = 0.0;
    Estimator->p22 = 0.1;

    /* q1 = sqrt(var(rate))*STATE_ESTIMATION_SAMPLE_PERIOD^2
     * q2 = sqrt(var(rateBias))
     * r1 = sqrt(var(angle)) */
    // TODO Needs to be set individually for each Kalman filter based on sensor and axis noise variance values
    Estimator->q1 = Q1_CAL; //GYRO_AXIS_VARIANCE_ROUGH;
    Estimator->q2 = Q2_CAL;
    Estimator->q3 = Q3_CAL;
    Estimator->r1 = R1_CAL; /* accelerometer based angle variance */
    Estimator->r2 = R2_CAL;

    Estimator->h = 1.0/((float32_t)(SystemCoreClock/(STATE_ESTIMATION_TIME_UPDATE_PERIOD+1)/STATE_ESTIMATION_TIME_UPDATE_PRESCALER));
}

/*
 * @brief  State estimation sensor value update
 * @param  sensorType : Type of sensor (accelerometer, gyroscope, magnetometer)
 * @param  deltaT : Time difference between sensor values
 * @param  pXYZ : Pointer to sensor values array
 * @retval None
 */
void UpdateCorrectionState(FcbSensorIndexType sensorType, float32_t deltaT, float32_t const * pXYZ) {
    static uint8_t varianceCalcDone = 0;
    /* keep these around because yaw calculations need data already calculated
     * when accelerometer data was available
     */

    if (0 == varianceCalcDone) {
        varianceCalcDone = ProfileSensorMeasurements(sensorType, pXYZ);
        return;
    }

    switch (sensorType) { /* interpret values according to sensor type */
    case GYRO_IDX: {
        /* run correction step */
        float32_t const * pSensorAngleRate = pXYZ;
        CorrectAttitudeRateState(deltaT, pSensorAngleRate[ROLL_IDX], &rollEstimator, &rollState);
        CorrectAttitudeRateState(deltaT, pSensorAngleRate[PITCH_IDX], &pitchEstimator, &pitchState);
        CorrectAttitudeRateState(deltaT, pSensorAngleRate[YAW_IDX], &yawEstimator, &yawState);
    }
        break;
    case ACC_IDX: {
        /* run correction step */
        float32_t const * pAccMeterXYZ = pXYZ; /* interpret values as accelerations */
        GetAttitudeFromAccelerometer(sensorAttitudeRPY, pAccMeterXYZ);
        CorrectAttitudeState(sensorAttitudeRPY[ROLL_IDX], &rollEstimator, &rollState);
        CorrectAttitudeState(sensorAttitudeRPY[PITCH_IDX], &pitchEstimator, &pitchState);
    }
        break;
    case MAG_IDX: {
        /* run correction step */
        float32_t const * pMagMeter = pXYZ;
        sensorAttitudeRPY[YAW_IDX] = GetMagYawAngle((float32_t*) pMagMeter, GetRollAngle(), GetPitchAngle());
        CorrectAttitudeState(sensorAttitudeRPY[YAW_IDX], &yawEstimator, &yawState);
    }
        break;
    default:
        ErrorHandler();
    }
}

/*
 * @brief	Performs the prediction step of the Kalman filtering.
 * @param 	pEstimator: Pointer to KalmanFilterType struct (roll pitch or yaw estimator)
 * @param 	pState: Pointer to struct member of AngleStateVectorType (roll, pitch or yaw)
 * @param   inertia: Rotational inertia around axis
 * @param   ctrl: Physical control action ([Nm] for attitude)
 * @retval 	None
 */
static void PredictAttitudeState(KalmanFilterType* pEstimator, AttitudeStateVectorType * pState,
        float32_t const inertia, float32_t const ctrl) {
    float32_t p11_tmp, p12_tmp, p13_tmp, p21_tmp, p22_tmp, p23_tmp, p31_tmp, p32_tmp, p33_tmp, h;

    p11_tmp = pEstimator->p11;
    p12_tmp = pEstimator->p12;
    p13_tmp = pEstimator->p13;
    p21_tmp = pEstimator->p21;
    p22_tmp = pEstimator->p22;
    p23_tmp = pEstimator->p23;
    p31_tmp = pEstimator->p31;
    p32_tmp = pEstimator->p32;
    p33_tmp = pEstimator->p33;
    h = pEstimator->h;

    /* Prediction */
    /* Step 1: Calculate a priori state estimation*/
    pState->angle += h * (pState->angleRate - pState->angleRateBias) + h * h / (2 * inertia) * ctrl;
    pState->angleRate += h / inertia * ctrl;
    /* pState->angleRateBias not estimated, see equations in section "State Estimation Theory" */
<<<<<<< HEAD
    toMaxRadian(&pState->angle);
=======
    pState->angleRateUnbiased = pState->angleRate - pState->angleRateBias; // Update the unbiased rate state
>>>>>>> a27880dd

    /* Step 2: Calculate a priori error covariance matrix P*/
    pEstimator->p11 = p11_tmp + h*(p12_tmp-p13_tmp+p21_tmp-p31_tmp) + h*h*(p22_tmp-p23_tmp-p32_tmp+p33_tmp) + pEstimator->q1;
    pEstimator->p12 = p12_tmp + h*(p22_tmp-p32_tmp);
    pEstimator->p13 = p13_tmp + h*(p23_tmp-p33_tmp);

    pEstimator->p21 = p21_tmp + h*(p22_tmp-p23_tmp);
    pEstimator->p22 = p22_tmp + pEstimator->q2;
    pEstimator->p23 = p23_tmp;

    pEstimator->p31 = p31_tmp + h*(p32_tmp-p33_tmp);
    pEstimator->p32 = p32_tmp;
    pEstimator->p33 = p33_tmp + pEstimator->q3;
}

/*
 * @brief	Performs the correction part of the Kalman filtering.
 * @param 	newAngle: Pointer to measured angle using accelerometer or magnetometer (roll, pitch or yaw)
 * @param 	pEstimator: Pointer to KalmanFilterType struct (roll pitch or yaw estimator)
 * @param 	stateAngle: Pointer to struct member of StateVectorType (roll, pitch or yaw)
 * @param 	stateRateBias: Pointer to struct member of StateVectorType (rollRateBias, pitchRateBias or yawRateBias)
 * @retval 	None
 */
static void CorrectAttitudeState(const float32_t sensorAngle, KalmanFilterType* pEstimator, AttitudeStateVectorType * pState) {
    float32_t y1, s11, s12, s21, s22, InvDetS;
    float32_t p11_tmp, p12_tmp, p13_tmp, p21_tmp, p22_tmp, p23_tmp, p31_tmp, p32_tmp, p33_tmp;

    p11_tmp = pEstimator->p11; p12_tmp = pEstimator->p12; p13_tmp = pEstimator->p13;
    p21_tmp = pEstimator->p21; p22_tmp = pEstimator->p22; p23_tmp = pEstimator->p23;
    p31_tmp = pEstimator->p31; p32_tmp = pEstimator->p32; p33_tmp = pEstimator->p33;

    /* Correction */
    /* Step3: Calculate y, difference between a-priori state and measurement z */
    y1 = sensorAngle - pState->angle;
    toMaxRadian(&y1);

    /* Step 4: Calculate innovation covariance matrix S */
    s11 = p11_tmp + pEstimator->r1;
    s12 = p12_tmp;
    s21 = p21_tmp;
    s22 = p22_tmp + pEstimator->r2;

    /* Step 5: Calculate Kalman gain */
    InvDetS = 1/(s11*s22 - s12*s21);
    pEstimator->k11 = InvDetS * (p11_tmp*s22 - p12_tmp*s21);
    pEstimator->k21 = InvDetS * (p21_tmp*s22 - p22_tmp*s21);
    pEstimator->k31 = InvDetS * (p31_tmp*s22 - p32_tmp*s21);

    /* Step 6: Update a posteriori state estimation */
    pState->angle += pEstimator->k11*y1;
    pState->angleRate += pEstimator->k21*y1;
    pState->angleRateBias += pEstimator->k31*y1;
    toMaxRadian(&pState->angle);

    /* Step 7: Update a posteriori error covariance matrix P
     * NOTE: This is only half of the P matrix update, i.e. the parts that are related to the attitude measurement */

    pEstimator->p11 = p11_tmp - p11_tmp*pEstimator->k11;
    pEstimator->p12 = p12_tmp - p12_tmp*pEstimator->k11;
    pEstimator->p13 = p13_tmp - p13_tmp*pEstimator->k11;

    pEstimator->p21 = p21_tmp - p11_tmp*pEstimator->k21;
    pEstimator->p22 = p22_tmp - p12_tmp*pEstimator->k21;
    pEstimator->p23 = p23_tmp - p13_tmp*pEstimator->k21;

    pEstimator->p31 = p31_tmp - p11_tmp*pEstimator->k31;
    pEstimator->p32 = p32_tmp - p12_tmp*pEstimator->k31;
    pEstimator->p33 = p33_tmp - p13_tmp*pEstimator->k31;
}

/*
 * @brief   Performs the correction part of the Kalman filtering.
 * @param   newAngle: Pointer to measured angle using accelerometer or magnetometer (roll, pitch or yaw)
 * @param   pEstimator: Pointer to KalmanFilterType struct (roll pitch or yaw estimator)
 * @param   stateAngle: Pointer to struct member of StateVectorType (roll, pitch or yaw)
 * @param   stateRateBias: Pointer to struct member of StateVectorType (rollRateBias, pitchRateBias or yawRateBias)
 * @retval  None
 */
static void CorrectAttitudeRateState(float32_t const deltaT, const float32_t sensorRate, KalmanFilterType* pEstimator,
        AttitudeStateVectorType * pState) {
    float32_t y2, s11, s12, s21, s22, InvDetS;
    float32_t p11_tmp, p12_tmp, p13_tmp, p21_tmp, p22_tmp, p23_tmp, p31_tmp, p32_tmp, p33_tmp;

    p11_tmp = pEstimator->p11; p12_tmp = pEstimator->p12; p13_tmp = pEstimator->p13;
    p21_tmp = pEstimator->p21; p22_tmp = pEstimator->p22; p23_tmp = pEstimator->p23;
    p31_tmp = pEstimator->p31; p32_tmp = pEstimator->p32; p33_tmp = pEstimator->p33;

    /* Correction */
    /* Step3: Calculate y, difference between a-priori state and measurement z */
    y2 = sensorRate - pState->angleRate;

    /* Step 4: Calculate innovation covariance matrix S */
    s11 = p11_tmp + pEstimator->r1;
    s12 = p12_tmp;
    s21 = p21_tmp;
    s22 = p22_tmp + pEstimator->r2;

    /* Step 5: Calculate Kalman gains */
    InvDetS = 1/(s11*s22 - s12*s21);
    pEstimator->k12 = InvDetS * (p12_tmp*s11 - p11_tmp*s12);
    pEstimator->k22 = InvDetS * (p22_tmp*s11 - p21_tmp*s12);
    pEstimator->k32 = InvDetS * (p32_tmp*s11 + p31_tmp*s12);

    /* Step 6: Update a posteriori state estimation */
    pState->angle = pState->angle + pEstimator->k12 * y2;
    pState->angleRate = pState->angleRate + pEstimator->k22 * y2;
    pState->angleRateBias = pState->angleRateBias + pEstimator->k32 * y2;
    pState->angleRateUnbiased = pState->angleRate - pState->angleRateBias; // Update the unbiased rate state

    /* Step 7: Update a posteriori error covariance matrix P
     * NOTE: This is only half of the P matrix update, i.e. the parts that are related to the attitude rate measurement */
    pEstimator->p11 = p11_tmp - p21_tmp*pEstimator->k12;
    pEstimator->p12 = p12_tmp - p22_tmp*pEstimator->k12;
    pEstimator->p13 = p13_tmp - p23_tmp*pEstimator->k12;

    pEstimator->p21 = p21_tmp - p21_tmp*pEstimator->k22;
    pEstimator->p22 = p22_tmp - p22_tmp*pEstimator->k22;
    pEstimator->p23 = p23_tmp - p23_tmp*pEstimator->k22;

    pEstimator->p31 = p31_tmp - p21_tmp*pEstimator->k32;
    pEstimator->p32 = p32_tmp - p22_tmp*pEstimator->k32;
    pEstimator->p33 = p33_tmp - p23_tmp*pEstimator->k32;
}

/**
 * gathers VAR_SAMPLE_MAX and calculates variance to be used in
 * estimation equations.
 */
static uint8_t ProfileSensorMeasurements(FcbSensorIndexType sensorType, float32_t const * pXYZData) {
    enum {
        PROC, /* process samples, measurement samples, in this case gyroscope */
        MEAS /* measurement samples, angles from accelero & magnetometer */
    };

    static uint8_t sCount[FCB_SENSOR_NBR] = { 0 };

    uint8_t done = 0;

    if (NULL == pSampleData) {
        /*
         * one set of measurements in rpy for
         */
        if (NULL == (pSampleData = malloc(2 * sizeof(FcbSensorVarianceCalcType)))) {
            ErrorHandler();
        }
    }

    switch (sensorType) {
    case GYRO_IDX: {
        pSampleData[PROC].samples[ROLL_IDX][sCount[GYRO_IDX]] = pXYZData[X_IDX];
        pSampleData[PROC].samples[PITCH_IDX][sCount[GYRO_IDX]] = pXYZData[Y_IDX];
        pSampleData[PROC].samples[YAW_IDX][sCount[GYRO_IDX]] = pXYZData[Z_IDX];
    }
        break;
    case ACC_IDX:
        GetAttitudeFromAccelerometer(sensorAttitudeRPY, pXYZData);
        /* sample pitch measurement */
        pSampleData[MEAS].samples[ROLL_IDX][sCount[ACC_IDX]] = sensorAttitudeRPY[ROLL_IDX];
        /* sample roll measurement */
        pSampleData[MEAS].samples[PITCH_IDX][sCount[ACC_IDX]] = sensorAttitudeRPY[PITCH_IDX];
        break;
    case MAG_IDX:
        sensorAttitudeRPY[YAW_IDX] = GetMagYawAngle((float32_t*) pXYZData, sensorAttitudeRPY[ROLL_IDX],
                sensorAttitudeRPY[PITCH_IDX]);
        pSampleData[MEAS].samples[YAW_IDX][sCount[MAG_IDX]] = sensorAttitudeRPY[YAW_IDX];
        break;
    default:
        ErrorHandler();
    }

    sCount[sensorType] += 1;

    if (VAR_SAMPLE_MAX == sCount[sensorType]) {
        float32_t variance = 0.0f;
        float32_t mean = 0.0f;
        switch (sensorType) {
        case GYRO_IDX: {
            arm_mean_f32(pSampleData[PROC].samples[ROLL_IDX], VAR_SAMPLE_MAX, &mean);
            arm_var_f32(pSampleData[PROC].samples[ROLL_IDX], VAR_SAMPLE_MAX, &variance);
            rollState.angleRateBias = mean;
            rollEstimator.q1 = variance;
            rollEstimator.p22 = variance;

            arm_mean_f32(pSampleData[PROC].samples[PITCH_IDX], VAR_SAMPLE_MAX, &mean);
            arm_var_f32(pSampleData[PROC].samples[PITCH_IDX], VAR_SAMPLE_MAX, &variance);
            pitchState.angleRateBias = mean;
            pitchEstimator.q1 = variance;
            pitchEstimator.p22 = variance;

            arm_mean_f32(pSampleData[PROC].samples[YAW_IDX], VAR_SAMPLE_MAX, &mean);
            arm_var_f32(pSampleData[PROC].samples[YAW_IDX], VAR_SAMPLE_MAX, &variance);
            yawState.angleRateBias = mean;
            yawEstimator.q1 = variance;
            yawEstimator.p22 = variance;
        }
            break;
        case ACC_IDX:
            arm_var_f32(pSampleData[MEAS].samples[ROLL_IDX], VAR_SAMPLE_MAX, &variance);
            rollEstimator.r1 = variance;
            rollEstimator.p11 = variance;
            arm_var_f32(pSampleData[MEAS].samples[PITCH_IDX], VAR_SAMPLE_MAX, &variance);
            pitchEstimator.r1 = variance;
            pitchEstimator.p11 = variance;
            break;
        case MAG_IDX:
            arm_var_f32(pSampleData[MEAS].samples[YAW_IDX], VAR_SAMPLE_MAX, &variance);
            yawEstimator.r1 = variance;
            yawEstimator.p11 = variance;
            break;
        default:
            ErrorHandler();
        }
    }

    if ((VAR_SAMPLE_MAX <= sCount[GYRO_IDX]) && (VAR_SAMPLE_MAX <= sCount[ACC_IDX])
            && (VAR_SAMPLE_MAX <= sCount[MAG_IDX])) {
        done = 1;
        free(pSampleData);
        pSampleData = NULL;
    }

    return done;
}


///////////////////////////////////////////////////////////////////////////////
//                 Debug printing functions
///////////////////////////////////////////////////////////////////////////////

/**
 * @brief  Task code handles state (angle, rate, ratebias) print sampling
 * @param  argument : Unused parameter
 * @retval None
 */
static void StatePrintSamplingTask(void const *argument) {
    (void) argument;

    portTickType xLastWakeTime;
    portTickType xSampleStartTime;

    /* Initialize the xLastWakeTime variable with the current time */
    xLastWakeTime = xTaskGetTickCount();
    xSampleStartTime = xLastWakeTime;

    for (;;) {
        vTaskDelayUntil(&xLastWakeTime, statePrintSampleTime);

        PrintStateValues(statePrintSerializationType);

        /* If sampling duration exceeded, delete task to stop sampling */
        if (xTaskGetTickCount() >= xSampleStartTime + statePrintSampleDuration * configTICK_RATE_HZ)
            StopStateSamplingTask();
    }
}

/*
 * @brief  Creates a task to print states over USB.
 * @param  sampleTime : Sets how often a sample should be printed.
 * @param  sampleDuration : Sets for how long sampling should be performed.
 * @retval MOTORCTRL_OK if thread started, else MOTORCTRL_ERROR.
 */
FcbRetValType StartStateSamplingTask(const uint16_t sampleTime, const uint32_t sampleDuration) {

    // TODO do not start a new task if one is already running, just update sampleTime/sampleDuration

    if (sampleTime < STATE_PRINT_MINIMUM_SAMPLING_TIME) {
        statePrintSampleTime = STATE_PRINT_MINIMUM_SAMPLING_TIME;
    } else {
        statePrintSampleTime = sampleTime;
    }

    statePrintSampleDuration = sampleDuration;

    /* State value print sampling handler thread creation
     * Task function pointer: StatePrintSamplingTask
     * Task name: STATE_PRINT_SAMPL
     * Stack depth: 2*configMINIMAL_STACK_SIZE
     * Parameter: NULL
     * Priority: STATE_PRINT_SAMPLING_TASK_PRIO (0 to configMAX_PRIORITIES-1 possible)
     * Handle: StatePrintSamplingTaskHandle
     **/
    if (pdPASS
            != xTaskCreate((pdTASK_CODE )StatePrintSamplingTask, (signed portCHAR*)"STATE_PRINT_SAMPL",
                    3*configMINIMAL_STACK_SIZE, NULL, STATE_PRINT_SAMPLING_TASK_PRIO, &StatePrintSamplingTaskHandle)) {
        ErrorHandler();
        return FCB_ERR;
    }
    return FCB_OK;
}

/*
 * @brief  Stops motor control print sampling by deleting the task.
 * @param  None.
 * @retval MOTORCTRL_OK if task deleted, MOTORCTRL_ERROR if not.
 */
FcbRetValType StopStateSamplingTask(void) {
    if (StatePrintSamplingTaskHandle != NULL) {
        vTaskDelete(StatePrintSamplingTaskHandle);
        StatePrintSamplingTaskHandle = NULL;
        return FCB_OK;
    }
    return FCB_ERR;
}

/*
 * @brief  Sets the serialization type of printed motor signal values
 * @param  serializationType : Data serialization type enum
 * @retval None.
 */
void SetStatePrintSamplingSerialization(const SerializationType serializationType) {
    statePrintSerializationType = serializationType;
}

/*
 * @brief Prints the state values
 * @param serializationType: Data serialization type enum
 * @retval None
 */
void PrintStateValues(const SerializationType serializationType) {
    static char stateString[STATE_PRINT_MAX_STRING_SIZE];
    int usedLen = 0;

    if ((serializationType == NO_SERIALIZATION) || (serializationType == CALIBRATION_SERIALIZATION)) {
        float32_t sensorAttitude[3], accValues[3], magValues[3], gyroValues[3];

        // TODO Delete sensor attitude printouts later
        /* Get magnetometer values */
        GetMagVector(&magValues[0], &magValues[1], &magValues[2]);

        /* Get accelerometer values */
        GetAcceleration(&accValues[0], &accValues[1], &accValues[2]);

        /* Calculate roll, pitch, yaw based on accelerometer and magnetometer values */
        GetAttitudeFromAccelerometer(sensorAttitude, accValues);
        sensorAttitude[2] = GetMagYawAngle(magValues, sensorAttitude[0], sensorAttitude[1]);

        /* Get gyro values [rad/s] */
        GetGyroAngleDot(&gyroValues[0], &gyroValues[1], &gyroValues[2]);

        if (serializationType == NO_SERIALIZATION) {
            snprintf((char*) stateString, STATE_PRINT_MAX_STRING_SIZE,
                    "States [deg]:\nroll: %1.3f\npitch: %1.3f\nyaw: %1.3f\nrollRate: %1.3f\npitchRate: %1.3f\nyawRate: %1.3f\nrollRateBias: %1.3f\npitchRateBias: %1.3f\nyawRateBias: %1.3f\naccRoll:%1.3f, accPitch:%1.3f, magYaw:%1.3f\ngyroRoll:%1.3f, gyroPitch:%1.3f, gyroYaw:%1.3f\n\r\n",
                    Radian2Degree(rollState.angle), Radian2Degree(pitchState.angle), Radian2Degree(yawState.angle),
                    Radian2Degree(rollState.angleRate), Radian2Degree(pitchState.angleRate), Radian2Degree(yawState.angleRate),
                    Radian2Degree(rollState.angleRateBias), Radian2Degree(pitchState.angleRateBias), Radian2Degree(yawState.angleRateBias),
                    Radian2Degree(sensorAttitude[0]), Radian2Degree(sensorAttitude[1]), Radian2Degree(sensorAttitude[2]),
                    Radian2Degree(gyroValues[0]), Radian2Degree(gyroValues[1]), Radian2Degree(gyroValues[2]));
        } else /* CALIBRATION_SERIALIZATION */{
            usedLen =
                    snprintf((char*) stateString, STATE_PRINT_MAX_STRING_SIZE,
                            "States:\nAngle-RPY[deg]: %1.3f, %1.3f, %1.3f\nBias-RPY: %1.3f, %1.3f, %1.3f\nAcc-RPY: %1.3f, %1.3f, %1.3f\n\r\n",
                            Radian2Degree(rollState.angle), Radian2Degree(pitchState.angle),
                            Radian2Degree(yawState.angle), rollState.angleRateBias, pitchState.angleRateBias,
                            yawState.angleRateBias, sensorAttitude[0], sensorAttitude[1], sensorAttitude[2]);

            if (usedLen < STATE_PRINT_MAX_STRING_SIZE) {
                usedLen = snprintf((char*) stateString + usedLen, STATE_PRINT_MAX_STRING_SIZE - usedLen,
                        "KF: P11-RPY: %e, %e, %e\n"
                                "KF: K1-RPY: %e, %e, %e\n\r\n", rollEstimator.p11, pitchEstimator.p11, yawEstimator.p11,
                        rollEstimator.k11, pitchEstimator.k11, yawEstimator.k11);
            }
        }

        USBComSendString(stateString);
    } else if (serializationType == PROTOBUFFER_SERIALIZATION) {
        bool protoStatus;
        uint8_t serializedStateData[FlightStatesProto_size];
        FlightStatesProto stateValuesProto;
        uint32_t strLen;

        /* Add estimated attitude states to protobuffer type struct members */
        stateValuesProto.has_rollAngle = true;
        stateValuesProto.rollAngle = rollState.angle;
        stateValuesProto.has_pitchAngle = true;
        stateValuesProto.pitchAngle = pitchState.angle;
        stateValuesProto.has_yawAngle = true;
        stateValuesProto.yawAngle = yawState.angle;

        stateValuesProto.has_rollRate = true;
        stateValuesProto.rollRate = rollState.angleRate;
        stateValuesProto.has_pitchRate = true;
        stateValuesProto.pitchRate = pitchState.angleRate;
        stateValuesProto.has_yawRate = true;
        stateValuesProto.yawRate = yawState.angleRate;

        // TODO add position estimates when available
        stateValuesProto.has_posX = false;
        stateValuesProto.posX = 0.0;
        stateValuesProto.has_posY = false;
        stateValuesProto.posY = 0.0;
        stateValuesProto.has_posZ = false;
        stateValuesProto.posZ = 0.0;

        // TODO add velocity estimates when available
        stateValuesProto.has_velX = false;
        stateValuesProto.velX = 0.0;
        stateValuesProto.has_velY = false;
        stateValuesProto.velY = 0.0;
        stateValuesProto.has_velZ = false;
        stateValuesProto.velZ = 0.0;

        /* Create a stream that will write to our buffer and encode the data with protocol buffer */
        pb_ostream_t protoStream = pb_ostream_from_buffer(serializedStateData, FlightStatesProto_size);
        protoStatus = pb_encode(&protoStream, FlightStatesProto_fields, &stateValuesProto);

        /* Insert header to the sample string, then copy the data after that */
        snprintf(stateString, STATE_PRINT_MAX_STRING_SIZE, "%c %c ", FLIGHT_STATE_MSG_ENUM, protoStream.bytes_written);
        strLen = strlen(stateString);
        if (strLen + protoStream.bytes_written + strlen("\r\n") < STATE_PRINT_MAX_STRING_SIZE) {
            memcpy(&stateString[strLen], serializedStateData, protoStream.bytes_written);
            memcpy(&stateString[strLen + protoStream.bytes_written], "\r\n", strlen("\r\n"));
        }

        if (protoStatus)
            USBComSendData((uint8_t*) stateString, strLen + protoStream.bytes_written + strlen("\r\n"));
        else
            ErrorHandler();
    }
}

/**
 * @}
 */

/**
 * @}
 */
/*****END OF FILE****/<|MERGE_RESOLUTION|>--- conflicted
+++ resolved
@@ -200,174 +200,7 @@
     return yawState.angleRateUnbiased;
 }
 
-<<<<<<< HEAD
-=======
-/*
- * @brief  Creates a task to print states over USB.
- * @param  sampleTime : Sets how often a sample should be printed.
- * @param  sampleDuration : Sets for how long sampling should be performed.
- * @retval MOTORCTRL_OK if thread started, else MOTORCTRL_ERROR.
- */
-FcbRetValType StartStateSamplingTask(const uint16_t sampleTime, const uint32_t sampleDuration) {
-
-    // TODO do not start a new task if one is already running, just update sampleTime/sampleDuration
-
-    if (sampleTime < STATE_PRINT_MINIMUM_SAMPLING_TIME) {
-        statePrintSampleTime = STATE_PRINT_MINIMUM_SAMPLING_TIME;
-    } else {
-        statePrintSampleTime = sampleTime;
-    }
-
-    statePrintSampleDuration = sampleDuration;
-
-    /* State value print sampling handler thread creation
-     * Task function pointer: StatePrintSamplingTask
-     * Task name: STATE_PRINT_SAMPL
-     * Stack depth: 2*configMINIMAL_STACK_SIZE
-     * Parameter: NULL
-     * Priority: STATE_PRINT_SAMPLING_TASK_PRIO (0 to configMAX_PRIORITIES-1 possible)
-     * Handle: StatePrintSamplingTaskHandle
-     **/
-    if (pdPASS
-            != xTaskCreate((pdTASK_CODE )StatePrintSamplingTask, (signed portCHAR*)"STATE_PRINT_SAMPL",
-                    3*configMINIMAL_STACK_SIZE, NULL, STATE_PRINT_SAMPLING_TASK_PRIO, &StatePrintSamplingTaskHandle)) {
-        ErrorHandler();
-        return FCB_ERR;
-    }
-    return FCB_OK;
-}
-
-/*
- * @brief  Stops motor control print sampling by deleting the task.
- * @param  None.
- * @retval MOTORCTRL_OK if task deleted, MOTORCTRL_ERROR if not.
- */
-FcbRetValType StopStateSamplingTask(void) {
-    if (StatePrintSamplingTaskHandle != NULL) {
-        vTaskDelete(StatePrintSamplingTaskHandle);
-        StatePrintSamplingTaskHandle = NULL;
-        return FCB_OK;
-    }
-    return FCB_ERR;
-}
-
-/*
- * @brief  Sets the serialization type of printed motor signal values
- * @param  serializationType : Data serialization type enum
- * @retval None.
- */
-void SetStatePrintSamplingSerialization(const SerializationType serializationType) {
-    statePrintSerializationType = serializationType;
-}
-
-/*
- * @brief Prints the state values
- * @param serializationType: Data serialization type enum
- * @retval None
- */
-void PrintStateValues(const SerializationType serializationType) {
-    static char stateString[STATE_PRINT_MAX_STRING_SIZE];
-    int usedLen = 0;
-
-    if ((serializationType == NO_SERIALIZATION) || (serializationType == CALIBRATION_SERIALIZATION)) {
-        float32_t sensorAttitude[3], accValues[3], magValues[3], gyroValues[3];
-
-        // TODO Delete sensor attitude printouts later
-        /* Get magnetometer values */
-        GetMagVector(&magValues[0], &magValues[1], &magValues[2]);
-
-        /* Get accelerometer values */
-        GetAcceleration(&accValues[0], &accValues[1], &accValues[2]);
-
-        /* Calculate roll, pitch, yaw based on accelerometer and magnetometer values */
-        GetAttitudeFromAccelerometer(sensorAttitude, accValues);
-        sensorAttitude[2] = GetMagYawAngle(magValues, sensorAttitude[0], sensorAttitude[1]);
-
-        /* Get gyro values [rad/s] */
-        GetGyroAngleDot(&gyroValues[0], &gyroValues[1], &gyroValues[2]);
-
-        if (serializationType == NO_SERIALIZATION) {
-            snprintf((char*) stateString, STATE_PRINT_MAX_STRING_SIZE,
-                    "States [deg]:\nroll: %1.3f\npitch: %1.3f\nyaw: %1.3f\nrollRate: %1.3f\npitchRate: %1.3f\nyawRate: %1.3f\nrollRateBias: %1.3f\npitchRateBias: %1.3f\nyawRateBias: %1.3f\naccRoll:%1.3f, accPitch:%1.3f, magYaw:%1.3f\ngyroRoll:%1.3f, gyroPitch:%1.3f, gyroYaw:%1.3f\n\r\n",
-                    Radian2Degree(rollState.angle), Radian2Degree(pitchState.angle), Radian2Degree(yawState.angle),
-                    Radian2Degree(rollState.angleRate), Radian2Degree(pitchState.angleRate), Radian2Degree(yawState.angleRate),
-                    Radian2Degree(rollState.angleRateBias), Radian2Degree(pitchState.angleRateBias), Radian2Degree(yawState.angleRateBias),
-                    Radian2Degree(sensorAttitude[0]), Radian2Degree(sensorAttitude[1]), Radian2Degree(sensorAttitude[2]),
-                    Radian2Degree(gyroValues[0]), Radian2Degree(gyroValues[1]), Radian2Degree(gyroValues[2]));
-        } else /* CALIBRATION_SERIALIZATION */{
-            usedLen =
-                    snprintf((char*) stateString, STATE_PRINT_MAX_STRING_SIZE,
-                            "States:\nAngle-RPY[deg]: %1.3f, %1.3f, %1.3f\nBias-RPY: %1.3f, %1.3f, %1.3f\nAcc-RPY: %1.3f, %1.3f, %1.3f\n\r\n",
-                            Radian2Degree(rollState.angle), Radian2Degree(pitchState.angle),
-                            Radian2Degree(yawState.angle), Radian2Degree(rollState.angleRateBias), Radian2Degree(pitchState.angleRateBias),
-                            Radian2Degree(yawState.angleRateBias), sensorAttitude[0], sensorAttitude[1], sensorAttitude[2]);
-
-            if (usedLen < STATE_PRINT_MAX_STRING_SIZE) {
-                usedLen = snprintf((char*) stateString + usedLen, STATE_PRINT_MAX_STRING_SIZE - usedLen,
-                        "KF: P11-RPY: %e, %e, %e\n"
-                                "KF: K1-RPY: %e, %e, %e\n\r\n", rollEstimator.p11, pitchEstimator.p11, yawEstimator.p11,
-                        rollEstimator.k11, pitchEstimator.k11, yawEstimator.k11);
-            }
-        }
-
-        USBComSendString(stateString);
-    } else if (serializationType == PROTOBUFFER_SERIALIZATION) {
-        bool protoStatus;
-        uint8_t serializedStateData[FlightStatesProto_size];
-        FlightStatesProto stateValuesProto;
-        uint32_t strLen;
-
-        /* Add estimated attitude states to protobuffer type struct members */
-        stateValuesProto.has_rollAngle = true;
-        stateValuesProto.rollAngle = GetRollAngle();
-        stateValuesProto.has_pitchAngle = true;
-        stateValuesProto.pitchAngle = GetPitchAngle();
-        stateValuesProto.has_yawAngle = true;
-        stateValuesProto.yawAngle = GetYawAngle();
-
-        stateValuesProto.has_rollRate = true;
-        stateValuesProto.rollRate = GetRollRate();
-        stateValuesProto.has_pitchRate = true;
-        stateValuesProto.pitchRate = GetPitchRate();
-        stateValuesProto.has_yawRate = true;
-        stateValuesProto.yawRate = GetYawRate();
-
-        // TODO add position estimates when available
-        stateValuesProto.has_posX = false;
-        stateValuesProto.posX = 0.0;
-        stateValuesProto.has_posY = false;
-        stateValuesProto.posY = 0.0;
-        stateValuesProto.has_posZ = false;
-        stateValuesProto.posZ = 0.0;
-
-        // TODO add velocity estimates when available
-        stateValuesProto.has_velX = false;
-        stateValuesProto.velX = 0.0;
-        stateValuesProto.has_velY = false;
-        stateValuesProto.velY = 0.0;
-        stateValuesProto.has_velZ = false;
-        stateValuesProto.velZ = 0.0;
-
-        /* Create a stream that will write to our buffer and encode the data with protocol buffer */
-        pb_ostream_t protoStream = pb_ostream_from_buffer(serializedStateData, FlightStatesProto_size);
-        protoStatus = pb_encode(&protoStream, FlightStatesProto_fields, &stateValuesProto);
-
-        /* Insert header to the sample string, then copy the data after that */
-        snprintf(stateString, STATE_PRINT_MAX_STRING_SIZE, "%c %c ", FLIGHT_STATE_MSG_ENUM, protoStream.bytes_written);
-        strLen = strlen(stateString);
-        if (strLen + protoStream.bytes_written + strlen("\r\n") < STATE_PRINT_MAX_STRING_SIZE) {
-            memcpy(&stateString[strLen], serializedStateData, protoStream.bytes_written);
-            memcpy(&stateString[strLen + protoStream.bytes_written], "\r\n", strlen("\r\n"));
-        }
-
-        if (protoStatus)
-            USBComSendData((uint8_t*) stateString, strLen + protoStream.bytes_written + strlen("\r\n"));
-        else
-            ErrorHandler();
-    }
-}
-
->>>>>>> a27880dd
+
 /* Private functions ---------------------------------------------------------*/
 
 /*
@@ -470,11 +303,8 @@
     pState->angle += h * (pState->angleRate - pState->angleRateBias) + h * h / (2 * inertia) * ctrl;
     pState->angleRate += h / inertia * ctrl;
     /* pState->angleRateBias not estimated, see equations in section "State Estimation Theory" */
-<<<<<<< HEAD
+    pState->angleRateUnbiased = pState->angleRate - pState->angleRateBias; // Update the unbiased rate state
     toMaxRadian(&pState->angle);
-=======
-    pState->angleRateUnbiased = pState->angleRate - pState->angleRateBias; // Update the unbiased rate state
->>>>>>> a27880dd
 
     /* Step 2: Calculate a priori error covariance matrix P*/
     pEstimator->p11 = p11_tmp + h*(p12_tmp-p13_tmp+p21_tmp-p31_tmp) + h*h*(p22_tmp-p23_tmp-p32_tmp+p33_tmp) + pEstimator->q1;
@@ -827,8 +657,8 @@
                     snprintf((char*) stateString, STATE_PRINT_MAX_STRING_SIZE,
                             "States:\nAngle-RPY[deg]: %1.3f, %1.3f, %1.3f\nBias-RPY: %1.3f, %1.3f, %1.3f\nAcc-RPY: %1.3f, %1.3f, %1.3f\n\r\n",
                             Radian2Degree(rollState.angle), Radian2Degree(pitchState.angle),
-                            Radian2Degree(yawState.angle), rollState.angleRateBias, pitchState.angleRateBias,
-                            yawState.angleRateBias, sensorAttitude[0], sensorAttitude[1], sensorAttitude[2]);
+                            Radian2Degree(yawState.angle), Radian2Degree(rollState.angleRateBias), Radian2Degree(pitchState.angleRateBias),
+                            Radian2Degree(yawState.angleRateBias), sensorAttitude[0], sensorAttitude[1], sensorAttitude[2]);
 
             if (usedLen < STATE_PRINT_MAX_STRING_SIZE) {
                 usedLen = snprintf((char*) stateString + usedLen, STATE_PRINT_MAX_STRING_SIZE - usedLen,
@@ -847,18 +677,18 @@
 
         /* Add estimated attitude states to protobuffer type struct members */
         stateValuesProto.has_rollAngle = true;
-        stateValuesProto.rollAngle = rollState.angle;
+        stateValuesProto.rollAngle = GetRollAngle();
         stateValuesProto.has_pitchAngle = true;
-        stateValuesProto.pitchAngle = pitchState.angle;
+        stateValuesProto.pitchAngle = GetPitchAngle();
         stateValuesProto.has_yawAngle = true;
-        stateValuesProto.yawAngle = yawState.angle;
+        stateValuesProto.yawAngle = GetYawAngle();
 
         stateValuesProto.has_rollRate = true;
-        stateValuesProto.rollRate = rollState.angleRate;
+        stateValuesProto.rollRate = GetRollRate();
         stateValuesProto.has_pitchRate = true;
-        stateValuesProto.pitchRate = pitchState.angleRate;
+        stateValuesProto.pitchRate = GetPitchRate();
         stateValuesProto.has_yawRate = true;
-        stateValuesProto.yawRate = yawState.angleRate;
+        stateValuesProto.yawRate = GetYawRate();
 
         // TODO add position estimates when available
         stateValuesProto.has_posX = false;
@@ -895,6 +725,7 @@
     }
 }
 
+
 /**
  * @}
  */
