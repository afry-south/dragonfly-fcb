--- conflicted
+++ resolved
@@ -247,27 +247,17 @@
 
 	/* Set Z velocity reference depending on receiver throttle channel */
 	// TODO set Z velocity reference to control altitude when such a controller is available
-<<<<<<< HEAD
-//	if (throttle <= RECEIVER_TO_REFERENCE_ZERO_PADDING && throttle >= -RECEIVER_TO_REFERENCE_ZERO_PADDING) {
-//		RefSignals.ZVelocity = 0.0;
-//	} else if (throttle >= 0) {
-//		RefSignals.ZVelocity = -RefSignalsLimits.ZVelocity*(throttle - RECEIVER_TO_REFERENCE_ZERO_PADDING)
-//				/ (INT16_MAX - RECEIVER_TO_REFERENCE_ZERO_PADDING); // Negative sign because Z points downwards
-//	} else {
-//		RefSignals.ZVelocity = -RefSignalsLimits.ZVelocity*(throttle + RECEIVER_TO_REFERENCE_ZERO_PADDING)
-//				/ (-INT16_MIN - RECEIVER_TO_REFERENCE_ZERO_PADDING); // Negative sign because Z points downwards
-//	}
-=======
+	/*
 	if (throttle <= RECEIVER_TO_REFERENCE_ZERO_PADDING && throttle >= -RECEIVER_TO_REFERENCE_ZERO_PADDING) {
-	    RefSignals.ZVelocity = 0.0;
+		RefSignals.ZVelocity = 0.0;
 	} else if (throttle >= 0) {
-	    RefSignals.ZVelocity = -MAX_Z_VELOCITY*(throttle - RECEIVER_TO_REFERENCE_ZERO_PADDING)
-					        / (INT16_MAX - RECEIVER_TO_REFERENCE_ZERO_PADDING); // Negative sign because Z points downwards
+		RefSignals.ZVelocity = -RefSignalsLimits.ZVelocity*(throttle - RECEIVER_TO_REFERENCE_ZERO_PADDING)
+				/ (INT16_MAX - RECEIVER_TO_REFERENCE_ZERO_PADDING); // Negative sign because Z points downwards
 	} else {
-	    RefSignals.ZVelocity = -MAX_Z_VELOCITY*(throttle + RECEIVER_TO_REFERENCE_ZERO_PADDING)
-					        / (-INT16_MIN - RECEIVER_TO_REFERENCE_ZERO_PADDING); // Negative sign because Z points downwards
-	}
->>>>>>> 266c1604
+		RefSignals.ZVelocity = -RefSignalsLimits.ZVelocity*(throttle + RECEIVER_TO_REFERENCE_ZERO_PADDING)
+				/ (-INT16_MIN - RECEIVER_TO_REFERENCE_ZERO_PADDING); // Negative sign because Z points downwards
+	}
+	*/
 
 	/* Set roll angle reference depending on receiver aileron channel */
 	if (aileron <= RECEIVER_TO_REFERENCE_ZERO_PADDING && aileron >= -RECEIVER_TO_REFERENCE_ZERO_PADDING) {
